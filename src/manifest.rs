//! Manifest loading helpers.
//!
//! This module parses a `Netsukefile` without relying on a global Jinja
//! preprocessing pass. The YAML is parsed first and Jinja expressions are
//! evaluated only within string values or the `foreach` and `when` keys. It
//! exposes an `env()` function to surface environment variables, failing fast
//! when values are missing or invalid.

<<<<<<< HEAD
use crate::{
    ast::{NetsukeManifest, Recipe, StringOrList, Target, Vars},
    diagnostics::ResultExt,
};
use miette::{Diagnostic, NamedSource, Report, Result, SourceSpan};
use minijinja::{Environment, UndefinedBehavior, context, value::Value};
=======
use crate::ast::{NetsukeManifest, Recipe, StringOrList, Target, Vars};
use miette::{Context, Diagnostic, IntoDiagnostic, NamedSource, Report, Result, SourceSpan};
use minijinja::{Environment, Error, ErrorKind, UndefinedBehavior, context, value::Value};
>>>>>>> 4856ff79
use serde_yml::{Error as YamlError, Location};
use serde_yml::{Mapping as YamlMapping, Value as YamlValue};
use std::{fs, path::Path};
use thiserror::Error;
const YAML_HINTS: &[(&str, &str)] = &[
    (
        "did not find expected '-'",
        "Start list items with '-' and ensure proper indentation.",
    ),
    (
        "expected ':'",
        "Ensure each key is followed by ':' separating key and value.",
    ),
    (
        "mapping values are not allowed",
        "Check for a stray ':' or add quotes around values where needed.",
    ),
    (
        "found character that cannot start any token",
        "Remove stray characters and ensure indentation uses spaces (no tabs).",
    ),
    (
        "unknown escape character",
        "Use valid YAML escape sequences or quote the string.",
    ),
];

// Compute a narrow highlight span from a location.
fn to_span(src: &str, loc: Location) -> SourceSpan {
    let at = loc.index();
    let bytes = src.as_bytes();
    let (start, end) = match bytes.get(at) {
        Some(&b) if b != b'\n' => (at, at + 1),
        _ => {
            // Fallback: highlight the previous byte on the same line when possible.
            let start = if at > 0 && bytes.get(at - 1).is_some_and(|p| *p != b'\n') {
                at - 1
            } else {
                at
            };
            (start, at)
        }
    };
    let len = end.saturating_sub(start);
    #[allow(clippy::useless_conversion, reason = "future-proof span length type")]
    SourceSpan::new(start.into(), len.into())
}

#[derive(Debug, Error, Diagnostic)]
#[error("{message}")]
#[diagnostic(code(netsuke::yaml::parse))]
pub struct YamlDiagnostic {
    #[source_code]
    src: NamedSource<String>,
    #[label("parse error here")]
    span: Option<SourceSpan>,
    #[help]
    help: Option<String>,
    #[source]
    source: YamlError,
    message: String,
}

fn has_tab_indent(src: &str, loc: Option<Location>) -> bool {
    let Some(loc) = loc else { return false };
    let idx = loc.index();
    let bytes = src.as_bytes();
    let line_start = bytes
        .get(..idx)
        .and_then(|b| b.iter().rposition(|b| *b == b'\n').map(|p| p + 1))
        .unwrap_or(0);
    let line_end = bytes
        .get(idx..)
        .and_then(|b| b.iter().position(|b| *b == b'\n').map(|p| idx + p))
        .unwrap_or(bytes.len());
    bytes
        .get(line_start..line_end)
        .unwrap_or(&[])
        .iter()
        .take_while(|b| **b == b' ' || **b == b'\t')
        .any(|b| *b == b'\t')
}

fn hint_for(err_str: &str, src: &str, loc: Option<Location>) -> Option<String> {
    if has_tab_indent(src, loc) {
        return Some("Use spaces for indentation; tabs are invalid in YAML.".into());
    }
    let lower = err_str.to_lowercase();
    YAML_HINTS
        .iter()
        .find(|(needle, _)| lower.contains(needle))
        .map(|(_, hint)| (*hint).into())
}

#[derive(Debug, Error, Diagnostic)]
pub enum ManifestError {
    #[error("manifest parse error")]
    #[diagnostic(code(netsuke::manifest::parse))]
    Parse {
        #[source]
        #[diagnostic_source]
        source: YamlDiagnostic,
    },
}

fn map_yaml_error(err: YamlError, src: &str, name: &str) -> YamlDiagnostic {
    let loc = err.location();
    let (line, col, span) = loc.map_or((1, 1, None), |l| {
        (l.line(), l.column(), Some(to_span(src, l)))
    });
    let err_str = err.to_string();
    let hint = hint_for(&err_str, src, loc);
    let message = format!("YAML parse error at line {line}, column {col}: {err_str}");

    YamlDiagnostic {
        src: NamedSource::new(name, src.to_string()),
        span,
        help: hint,
        source: err,
        message,
    }
}

/// Resolve the value of an environment variable for the `env()` Jinja helper.
///
/// Returns the variable's value or a structured error that mirrors Jinja's
/// failure modes, ensuring templates halt when a variable is missing or not
/// valid UTF-8.
///
/// # Examples
///
/// ```ignore
/// use netsuke::manifest::env_var;
///
/// std::env::set_var("EXAMPLE_KEY", "value");
/// assert_eq!(env_var("EXAMPLE_KEY").unwrap(), "value");
/// std::env::remove_var("EXAMPLE_KEY");
/// ```
fn env_var(name: &str) -> std::result::Result<String, Error> {
    match std::env::var(name) {
        Ok(val) => Ok(val),
        Err(std::env::VarError::NotPresent) => Err(Error::new(
            ErrorKind::UndefinedError,
            format!("environment variable '{name}' is not set"),
        )),
        Err(std::env::VarError::NotUnicode(_)) => Err(Error::new(
            ErrorKind::InvalidOperation,
            format!("environment variable '{name}' is set but contains invalid UTF-8"),
        )),
    }
}

/// Parse a manifest string using Jinja for value templating.
///
/// The input YAML must be valid on its own. Jinja expressions are evaluated
/// only inside recognised string fields and the `foreach` and `when` keys.
///
/// # Errors
///
/// Returns an error if YAML parsing or Jinja evaluation fails.
fn from_str_named(yaml: &str, name: &str) -> Result<NetsukeManifest> {
    let mut doc: YamlValue =
        serde_yml::from_str(yaml).map_err(|e| Report::new(map_yaml_error(e, yaml, name)))?;

    let mut env = Environment::new();
    env.set_undefined_behavior(UndefinedBehavior::Strict);

    env.add_function("env", |name: String| env_var(&name));

    if let Some(vars) = doc.get("vars").and_then(|v| v.as_mapping()).cloned() {
        for (k, v) in vars {
            let key = k
                .as_str()
                .ok_or_else(|| Report::msg(format!("non-string key in 'vars' mapping: {k:?}")))?
                .to_string();
            env.add_global(key, Value::from_serialize(v));
        }
    }

    expand_foreach(&mut doc, &env)?;

    let manifest: NetsukeManifest = serde_yml::from_value(doc).map_err(|e| {
        Report::new(ManifestError::Parse {
            source: map_yaml_error(e, yaml, name),
        })
    })?;

    render_manifest(manifest, &env)
}

/// Parse a manifest string using Jinja for value templating.
///
/// The input YAML must be valid on its own. Jinja expressions are evaluated
/// only inside recognised string fields and the `foreach` and `when` keys.
///
/// # Errors
///
/// Returns an error if YAML parsing or Jinja evaluation fails.
pub fn from_str(yaml: &str) -> Result<NetsukeManifest> {
    from_str_named(yaml, "Netsukefile")
}

/// Expand `foreach` entries within the raw YAML document.
fn expand_foreach(doc: &mut YamlValue, env: &Environment) -> Result<()> {
    let Some(targets) = doc.get_mut("targets").and_then(|v| v.as_sequence_mut()) else {
        return Ok(());
    };

    let mut expanded = Vec::new();
    for target in std::mem::take(targets) {
        match target {
            YamlValue::Mapping(map) => expanded.extend(expand_target(map, env)?),
            other => expanded.push(other),
        }
    }

    *targets = expanded;
    Ok(())
}

fn expand_target(map: YamlMapping, env: &Environment) -> Result<Vec<YamlValue>> {
    let foreach_key = YamlValue::String("foreach".into());
    if let Some(expr_val) = map.get(&foreach_key) {
        let values = parse_foreach_values(expr_val, env)?;
        let mut items = Vec::new();
        for (index, item) in values.into_iter().enumerate() {
            let mut clone = map.clone();
            clone.remove(&foreach_key);
            if !when_allows(&mut clone, env, &item, index)? {
                continue;
            }
            inject_iteration_vars(&mut clone, &item, index)?;
            items.push(YamlValue::Mapping(clone));
        }
        Ok(items)
    } else {
        Ok(vec![YamlValue::Mapping(map)])
    }
}

fn parse_foreach_values(expr_val: &YamlValue, env: &Environment) -> Result<Vec<Value>> {
    if let Some(seq) = expr_val.as_sequence() {
        return Ok(seq.iter().cloned().map(Value::from_serialize).collect());
    }
    let expr = as_str(expr_val, "foreach")?;
    let seq = eval_expression(env, "foreach", expr, context! {})?;
    let iter = seq
        .try_iter()
        .diag("foreach expression did not yield an iterable")?;
    Ok(iter.collect())
}

fn when_allows(
    map: &mut YamlMapping,
    env: &Environment,
    item: &Value,
    index: usize,
) -> Result<bool> {
    let when_key = YamlValue::String("when".into());
    if let Some(when_val) = map.remove(&when_key) {
        let expr = as_str(&when_val, "when")?;
        let result = eval_expression(env, "when", expr, context! { item, index })?;
        Ok(result.is_true())
    } else {
        Ok(true)
    }
}

fn inject_iteration_vars(map: &mut YamlMapping, item: &Value, index: usize) -> Result<()> {
    let vars_key = YamlValue::String("vars".into());
    let mut vars = match map.remove(&vars_key) {
        None => YamlMapping::new(),
        Some(YamlValue::Mapping(m)) => m,
        Some(other) => {
            return Err(Report::msg(format!(
                "target.vars must be a mapping, got: {other:?}"
            )));
        }
    };
    vars.insert(
        YamlValue::String("item".into()),
        serde_yml::to_value(item).diag("serialise item")?,
    );
    vars.insert(
        YamlValue::String("index".into()),
        YamlValue::Number(u64::try_from(index).expect("index overflow").into()),
    );
    map.insert(vars_key, YamlValue::Mapping(vars));
    Ok(())
}

fn as_str<'a>(value: &'a YamlValue, field: &str) -> Result<&'a str> {
    value
        .as_str()
        .ok_or_else(|| Report::msg(format!("{field} must be a string expression")))
}

fn eval_expression(env: &Environment, name: &str, expr: &str, ctx: Value) -> Result<Value> {
    env.compile_expression(expr)
        .diag_with(|| format!("{name} expression parse error"))?
        .eval(ctx)
        .diag_with(|| format!("{name} evaluation error"))
}

/// Render a Jinja template and label any error with the given context.
fn render_str_with(
    env: &Environment,
    tpl: &str,
    ctx: &impl serde::Serialize,
    what: impl FnOnce() -> String,
) -> Result<String> {
    env.render_str(tpl, ctx).diag_with(what)
}

/// Render all templated strings in the manifest.
fn render_manifest(mut manifest: NetsukeManifest, env: &Environment) -> Result<NetsukeManifest> {
    for action in &mut manifest.actions {
        render_target(action, env)?;
    }
    for target in &mut manifest.targets {
        render_target(target, env)?;
    }
    for rule in &mut manifest.rules {
        render_rule(rule, env)?;
    }
    Ok(manifest)
}

fn render_rule(rule: &mut crate::ast::Rule, env: &Environment) -> Result<()> {
    if let Some(desc) = &mut rule.description {
        *desc = render_str_with(env, desc, &context! {}, || "render rule description".into())?;
    }
    render_string_or_list(&mut rule.deps, env, &Vars::new())?;
    match &mut rule.recipe {
        Recipe::Command { command } => {
            *command =
                render_str_with(env, command, &context! {}, || "render rule command".into())?;
        }
        Recipe::Script { script } => {
            *script = render_str_with(env, script, &context! {}, || "render rule script".into())?;
        }
        Recipe::Rule { rule: r } => render_string_or_list(r, env, &Vars::new())?,
    }
    Ok(())
}

fn render_target(target: &mut Target, env: &Environment) -> Result<()> {
    render_vars(&mut target.vars, env)?;
    render_string_or_list(&mut target.name, env, &target.vars)?;
    render_string_or_list(&mut target.sources, env, &target.vars)?;
    render_string_or_list(&mut target.deps, env, &target.vars)?;
    render_string_or_list(&mut target.order_only_deps, env, &target.vars)?;
    match &mut target.recipe {
        Recipe::Command { command } => {
            *command = render_str_with(env, command, &target.vars, || {
                "render target command".into()
            })?;
        }
        Recipe::Script { script } => {
            *script = render_str_with(env, script, &target.vars, || "render target script".into())?;
        }
        Recipe::Rule { rule } => render_string_or_list(rule, env, &target.vars)?,
    }
    Ok(())
}

fn render_vars(vars: &mut Vars, env: &Environment) -> Result<()> {
    let snapshot = vars.clone();
    for (key, value) in vars.iter_mut() {
        if let YamlValue::String(s) = value {
            *s = render_str_with(env, s, &snapshot, || format!("render var '{key}'"))?;
        }
    }
    Ok(())
}

fn render_string_or_list(value: &mut StringOrList, env: &Environment, ctx: &Vars) -> Result<()> {
    match value {
        StringOrList::String(s) => {
            *s = render_str_with(env, s, ctx, || "render string value".into())?;
        }
        StringOrList::List(list) => {
            for item in list {
                *item = render_str_with(env, item, ctx, || "render list value".into())?;
            }
        }
        StringOrList::Empty => {}
    }
    Ok(())
}

/// Load a [`NetsukeManifest`] from the given file path.
///
/// # Errors
///
/// Returns an error if the file cannot be read or the YAML fails to parse.
pub fn from_path(path: impl AsRef<Path>) -> Result<NetsukeManifest> {
    let path_ref = path.as_ref();
    let data = fs::read_to_string(path_ref)
        .diag_with(|| format!("failed to read {}", path_ref.display()))?;
    from_str_named(&data, &path_ref.display().to_string())
}

#[cfg(test)]
mod tests {
    use super::*;
    use serde::de::Error as _;

    #[test]
    fn yaml_error_without_location_defaults_to_first_line() {
        let err = YamlError::custom("boom");
        let report = Report::new(map_yaml_error(err, "", "test"));
        let msg = report.to_string();
        assert!(msg.contains("line 1, column 1"), "message: {msg}");
    }
}<|MERGE_RESOLUTION|>--- conflicted
+++ resolved
@@ -6,18 +6,12 @@
 //! exposes an `env()` function to surface environment variables, failing fast
 //! when values are missing or invalid.
 
-<<<<<<< HEAD
 use crate::{
     ast::{NetsukeManifest, Recipe, StringOrList, Target, Vars},
     diagnostics::ResultExt,
 };
 use miette::{Diagnostic, NamedSource, Report, Result, SourceSpan};
 use minijinja::{Environment, UndefinedBehavior, context, value::Value};
-=======
-use crate::ast::{NetsukeManifest, Recipe, StringOrList, Target, Vars};
-use miette::{Context, Diagnostic, IntoDiagnostic, NamedSource, Report, Result, SourceSpan};
-use minijinja::{Environment, Error, ErrorKind, UndefinedBehavior, context, value::Value};
->>>>>>> 4856ff79
 use serde_yml::{Error as YamlError, Location};
 use serde_yml::{Mapping as YamlMapping, Value as YamlValue};
 use std::{fs, path::Path};
