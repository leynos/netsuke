//! Command line interface definition using clap.
//!
//! This module defines the [`Cli`] structure and its subcommands.
//! It mirrors the design described in `docs/netsuke-design.md`.

use clap::{Args, Parser, Subcommand};
use std::path::PathBuf;

/// Maximum number of jobs accepted by the CLI.
const MAX_JOBS: usize = 64;

fn parse_jobs(s: &str) -> Result<usize, String> {
    let value: usize = s
        .parse()
        .map_err(|_| format!("{s} is not a valid number"))?;
    if (1..=MAX_JOBS).contains(&value) {
        Ok(value)
    } else {
        Err(format!("jobs must be between 1 and {MAX_JOBS}"))
    }
}

/// A modern, friendly build system that uses YAML and Jinja, powered by Ninja.
#[derive(Debug, Parser)]
#[command(author, version, about, long_about = None)]
pub struct Cli {
    /// Path to the Netsuke manifest file to use.
    #[arg(short, long, value_name = "FILE", default_value = "Netsukefile")]
    pub file: PathBuf,

    /// Change to this directory before doing anything.
    #[arg(short = 'C', long, value_name = "DIR")]
    pub directory: Option<PathBuf>,

    /// Set the number of parallel build jobs.
    #[arg(short, long, value_name = "N", value_parser = parse_jobs)]
    pub jobs: Option<usize>,

    /// Enable verbose logging output.
    #[arg(short, long)]
    pub verbose: bool,

    #[command(subcommand)]
    pub command: Option<Commands>,
}

impl Cli {
    /// Parse command-line arguments, providing `build` as the default command.
    #[must_use]
    pub fn parse_with_default() -> Self {
        Self::parse().with_default_command()
    }

    /// Parse the provided arguments, applying the default command when needed.
    ///
    /// # Panics
    ///
    /// Panics if argument parsing fails.
    #[must_use]
    pub fn parse_from_with_default<I, T>(args: I) -> Self
    where
        I: IntoIterator<Item = T>,
        T: Into<std::ffi::OsString> + Clone,
    {
        Self::try_parse_from(args)
            .unwrap_or_else(|e| panic!("CLI parsing failed: {e}"))
            .with_default_command()
    }

    /// Apply the default command if none was specified.
    #[must_use]
    fn with_default_command(mut self) -> Self {
        if self.command.is_none() {
            self.command = Some(Commands::Build(BuildArgs {
                emit: None,
                targets: Vec::new(),
            }));
        }
        self
    }
}

/// Arguments accepted by the `build` command.
#[derive(Debug, Args, PartialEq, Eq, Clone)]
pub struct BuildArgs {
    /// Write the generated Ninja manifest to this path and retain it.
    #[arg(long, value_name = "FILE")]
    pub emit: Option<PathBuf>,

    /// A list of specific targets to build.
    pub targets: Vec<String>,
}

/// Available top-level commands for Netsuke.
#[derive(Debug, Subcommand, PartialEq, Eq, Clone)]
pub enum Commands {
<<<<<<< HEAD
    /// Build specified targets (or default targets if none are given) \[default\].
=======
    /// Build specified targets (or default targets if none are given) `default`.
>>>>>>> 8b690d94
    Build(BuildArgs),

    /// Remove build artifacts and intermediate files.
    Clean,

    /// Display the build dependency graph in DOT format for visualization.
    Graph,

    /// Write the Ninja manifest to the specified file without invoking Ninja.
    Manifest {
        /// Output path for the generated Ninja file.
        #[arg(value_name = "FILE")]
        file: PathBuf,
    },
}<|MERGE_RESOLUTION|>--- conflicted
+++ resolved
@@ -94,11 +94,7 @@
 /// Available top-level commands for Netsuke.
 #[derive(Debug, Subcommand, PartialEq, Eq, Clone)]
 pub enum Commands {
-<<<<<<< HEAD
-    /// Build specified targets (or default targets if none are given) \[default\].
-=======
     /// Build specified targets (or default targets if none are given) `default`.
->>>>>>> 8b690d94
     Build(BuildArgs),
 
     /// Remove build artifacts and intermediate files.
