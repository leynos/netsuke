.PHONY: help all clean test build release lint fmt check-fmt markdownlint nixie

APP ?= netsuke
CARGO ?= cargo
BUILD_JOBS ?=
CLIPPY_FLAGS ?= --all-targets --all-features -- -D warnings
MDLINT ?= markdownlint
NIXIE ?= nixie

build: target/debug/$(APP) ## Build debug binary
release: target/release/$(APP) ## Build release binary

all: release ## Default target builds release binary

clean: ## Remove build artifacts
	$(CARGO) clean

test: ## Run tests with warnings treated as errors
	RUSTFLAGS="-D warnings" $(CARGO) test --all-targets --all-features $(BUILD_JOBS)

target/%/$(APP): ## Build binary in debug or release mode
	$(CARGO) build $(BUILD_JOBS) $(if $(findstring release,$(@)),--release) --bin $(APP)

lint: ## Run Clippy with warnings denied
	$(CARGO) clippy $(CLIPPY_FLAGS)

fmt: ## Format Rust and Markdown sources
	$(CARGO) fmt --all
	mdformat-all

check-fmt: ## Verify formatting
	$(CARGO) fmt --all -- --check
<<<<<<< HEAD
	mdformat-all --check

markdownlint: ## Lint Markdown files
	find . -type f -name '*.md' -not -path './target/*' -print0 | xargs -0 -- '$(MDLINT)'

nixie: ## Validate Mermaid diagrams
	find . -type f -name '*.md' -not -path './target/*' -print0 | xargs -0 -- '$(NIXIE)'
=======

markdownlint: ## Lint Markdown files
	find . -type f -name '*.md' -not -path './target/*' -print0 | xargs -0 -- $(MDLINT)

nixie: ## Validate Mermaid diagrams
	find . -type f -name '*.md' -not -path './target/*' -print0 | xargs -0 -- $(NIXIE)
>>>>>>> c5ae2a15

help: ## Show available targets
	@grep -E '^[a-zA-Z_-]+:.*?##' $(MAKEFILE_LIST) | \
	awk 'BEGIN {FS=":"; printf "Available targets:\n"} {printf "  %-20s %s\n", $$1, $$2}'<|MERGE_RESOLUTION|>--- conflicted
+++ resolved
@@ -30,22 +30,12 @@
 
 check-fmt: ## Verify formatting
 	$(CARGO) fmt --all -- --check
-<<<<<<< HEAD
-	mdformat-all --check
 
 markdownlint: ## Lint Markdown files
 	find . -type f -name '*.md' -not -path './target/*' -print0 | xargs -0 -- '$(MDLINT)'
 
 nixie: ## Validate Mermaid diagrams
 	find . -type f -name '*.md' -not -path './target/*' -print0 | xargs -0 -- '$(NIXIE)'
-=======
-
-markdownlint: ## Lint Markdown files
-	find . -type f -name '*.md' -not -path './target/*' -print0 | xargs -0 -- $(MDLINT)
-
-nixie: ## Validate Mermaid diagrams
-	find . -type f -name '*.md' -not -path './target/*' -print0 | xargs -0 -- $(NIXIE)
->>>>>>> c5ae2a15
 
 help: ## Show available targets
 	@grep -E '^[a-zA-Z_-]+:.*?##' $(MAKEFILE_LIST) | \
