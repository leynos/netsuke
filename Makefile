--- conflicted
+++ resolved
@@ -29,12 +29,7 @@
 	mdformat-all
 
 check-fmt: ## Verify formatting
-<<<<<<< HEAD
 	$(CARGO) fmt --all -- --check
-	mdformat-all --check
-=======
-        $(CARGO) fmt --all -- --check
->>>>>>> b9d3b624
 
 markdownlint: ## Lint Markdown files
 	find . -type f -name '*.md' -not -path './target/*' -print0 | xargs -0 -- $(MDLINT)
