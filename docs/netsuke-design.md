# Netsuke: A Mid-Level Design for a Modern Build System in Rust

## Section 1: Core Architecture and Data Flow

This document presents a mid-level engineering design for Netsuke, a modern
build automation tool implemented in Rust. Netsuke is designed to provide the
power and dependency resolution capabilities of traditional `make` while
offering a significantly more intuitive, readable, and secure user experience.
This is achieved by leveraging a user-friendly YAML-based manifest, a powerful
Jinja templating engine for dynamic configuration, and the high-performance
Ninja build system as its execution backend.

### 1.1 Introduction: Netsuke as a Build System Compiler

At its core, Netsuke should not be conceptualized as a direct, imperative
replacement for `make`. Instead, it is architected as a high-level **build
system compiler**. This architectural paradigm is central to its design. Ninja,
the chosen execution backend, describes itself as a low-level "assembler" for
build systems.[^1] It is intentionally constrained, lacking features like
string manipulation or conditional logic, to ensure its primary goal: running
builds as fast as possible.[^2]

This design choice by Ninja's authors necessitates the existence of a higher-

level generator tool. Netsuke fulfills this role. It provides a rich,
user-friendly language (YAML with Jinja) for describing the *what* and *why* of
a build—the project's structure, its logical rules, and its configurable
parameters. Netsuke's primary responsibility is to compile this high-level
description into a low-level, highly optimized execution plan that Ninja can
understand and execute. This separation of concerns—Netsuke managing build
logic and Ninja managing execution—is the foundational principle of the entire
architecture.

### 1.2 The Six Stages of a Netsuke Build

The process of transforming a user's `Netsukefile` manifest into a completed
build artefact now follows a six-stage pipeline. This data flow validates the
manifest as YAML first, then resolves all dynamic logic into a static plan
before execution, a critical requirement for compatibility with Ninja.

1. Stage 1: Manifest Ingestion

   The process begins by locating and reading the user's project manifest file
   (e.g., Netsukefile) from the filesystem into memory as a raw string.

2. Stage 2: Initial YAML Parsing

   The raw string is parsed into an untyped `serde_yml::Value`. This step
   ensures the manifest is valid YAML before any templating takes place.

3. Stage 3: Template Expansion

   Netsuke walks the YAML `Value`, evaluating Jinja macros, variables, and the
   `foreach` and `when` keys. Each mapping containing these keys is expanded
   with an iteration context providing `item` and optional `index`. Variable
   lookups respect the precedence `globals` < `target.vars` < per-iteration
   locals, and this context is preserved for later rendering. At this stage
   Jinja must not modify the YAML structure directly; control constructs live
   only within these explicit keys. Structural Jinja blocks (`{% ... %}`) are
   not permitted to reshape mappings or sequences.

4. Stage 4: Deserialisation & Final Rendering

   The expanded `Value` is deserialised into strongly typed Rust structs. Jinja
   expressions are then rendered, but only within string fields. Structural
   templating using `{% %}` blocks is forbidden; all control flow must appear
   in YAML values.

5. Stage 5: IR Generation & Validation

   The AST is traversed to construct a canonical, fully resolved Intermediate
   Representation (IR) of the build. This IR represents the build as a static
   dependency graph with all file paths, commands, and dependencies explicitly
   defined. During this transformation, Netsuke performs critical validation
   checks. It verifies the existence of referenced rules, ensures each rule has
   exactly one of `command` or `script`, and ensures every target specifies
   exactly one of `rule`, `command`, or `script`. Circular dependencies and
   missing inputs are also detected at this stage.

6. Stage 6: Ninja Synthesis & Execution

   The final, validated IR is traversed by a code generator. This generator
   synthesizes the content of a `build.ninja` file, translating the IR's nodes
   and edges into corresponding Ninja rule and build statements. Once the file
   is written, Netsuke invokes the `ninja` executable as a subprocess, passing
   control to it for the final dependency checking and command-execution phase.

   Netsuke's pipeline is **deterministic**. Given the same `Netsukefile` and
   environment variables, the generated `build.ninja` will be byte-for-byte
   identical. This property is essential for reproducible builds and makes the
   output suitable for caching or source control.

```mermaid
flowchart TD
    A[Stage 1:\nManifest Ingestion] --> B[Stage 2:\nInitial YAML Parsing]
    B --> C[Stage 3:\nTemplate Expansion]
    C --> D[Stage 4:\nDeserialisation & Final Rendering]
    D --> E[Stage 5:\nIR Generation & Validation]
    E --> F[Stage 6:\nNinja Synthesis & Execution]
```

### 1.3 The Static Graph Mandate

The architecture's multi-stage pipeline is a direct consequence of a
fundamental design constraint imposed by the choice of Ninja as the backend.
Ninja's remarkable speed in incremental builds stems from its simplicity; it
operates on a pre-computed, static dependency graph and avoids costly runtime
operations like filesystem queries (e.g., glob expansion) or string
manipulation.[^2]

At the same time, a "friendlier" build system must offer dynamic capabilities.
Users will expect to define builds that can adapt to their environment, such as
using different compiler flags on Linux versus Windows, or automatically
discovering source files in a directory. These features are provided in Netsuke
by the Jinja templating engine.

This creates a necessary architectural division. All the dynamic logic,
templating, and configuration must be fully evaluated by Netsuke *before* Ninja
is ever invoked. The point of this transition is the Intermediate
Representation (IR) generated in Stage 4. The IR serves as a static snapshot of
the build plan after all Jinja logic has been resolved. It is the "object code"
that the Netsuke "compiler" produces, which can then be handed off to the Ninja
"assembler" for execution. This mandate for a pre-computed static graph
dictates the entire six-stage pipeline and establishes a clean boundary between
the user-facing logic layer and the machine-facing execution layer.

## Section 2: The Netsuke Manifest: A User-Centric YAML Schema

The primary interface for the user is the Netsuke manifest file, `Netsukefile`.
The design of its YAML schema is paramount to achieving the goal of being
"friendlier" than `make`. The schema is guided by a set of core principles
aimed at maximizing readability, reducing cognitive overhead, and promoting
best practices.

### 2.1 Schema Design Principles

- **Readability:** The schema prioritizes human-readability. It uses clear,
  descriptive keys and a structured format to make build configurations self-
  documenting. This stands in contrast to the often-cryptic special variables
  and implicit rules of Makefiles.

- **Declarative Style:** Users should declare the desired state of their
  project—the targets they want to build and the rules to build them—rather
  than writing imperative scripts. Netsuke is responsible for determining the
  necessary steps to achieve that state.

- **Reusability:** The schema is designed to encourage the creation of reusable
  components. Variables and rules are defined once and can be referenced
  throughout the manifest, reducing duplication and improving maintainability.

- **Discoverability:** The structure is intended to be intuitive. A developer
  familiar with YAML should be able to understand the intent of a simple
  `Netsukefile` file with minimal reference to documentation.

### 2.2 Top-Level Schema Structure

A `Netsukefile` file is a YAML mapping containing a set of well-defined top-
level keys.

- `netsuke_version`: A mandatory string that specifies the version of the
  Netsuke schema the manifest conforms to (e.g., `"1.0.0"`). This allows for
  future evolution of the schema while maintaining backward compatibility. This
  version string should be parsed and validated using the `semver` crate.[^4]

- `vars`: A mapping of global key-value pairs. Keys must be strings. Values may
  be strings, numbers, booleans, or sequences. These variables seed the Jinja
  templating context and drive control flow within the manifest.

- `macros`: An optional list of Jinja macro definitions. Each item provides a
  `signature` string using standard Jinja syntax and a `body` declared with the
  YAML `|` block style. Netsuke registers these macros in the template
  environment before rendering other sections.

- `rules`: A list of rule definitions. Each rule is a reusable template for a
  command, analogous to a Ninja `rule` block.[^2]

- `targets`: The primary list of build targets. Each target defines an output,
  the sources it depends on, and the rule used to produce it. This corresponds
  to a Ninja `build` statement.[^3]

- `actions`: A secondary list of build targets. Any target placed here is
  treated as `{ phony: true, always: false }` by default.

- `defaults`: An optional list of target names to be built when Netsuke is
  invoked without any specific targets on the command line. This maps directly
  to Ninja's `default` target statement.[^3]

The E-R diagram below summarizes the structure of a `Netsukefile` and the
relationships between its components.

```mermaid
erDiagram
    NETSUKE_MANIFEST {
        string netsuke_version
        map vars
        list rules
        list actions
        list targets
        list defaults
    }
    RULE {
        string name
        Recipe recipe
        string description
        StringOrList deps
    }
    TARGET {
        StringOrList name
        Recipe recipe
        StringOrList sources
        StringOrList deps
        StringOrList order_only_deps
        map vars
        bool phony
        bool always
    }
    RECIPE {
        string command
        string script
        StringOrList rule
    }
    STRING_OR_LIST {
        enum value
    }
    NETSUKE_MANIFEST ||--o{ RULE : contains
    NETSUKE_MANIFEST ||--o{ TARGET : has_actions
    NETSUKE_MANIFEST ||--o{ TARGET : has_targets
    RULE }o--|| RECIPE : uses
    TARGET }o--|| RECIPE : uses
    TARGET }o--|| STRING_OR_LIST : uses
    RECIPE }o--|| STRING_OR_LIST : uses
```

### 2.3 Defining `rules`

Each entry in the `rules` list is a mapping that defines a reusable action.

- `name`: A unique string identifier for the rule.

- `command`: A single command string to be executed. It may include the
  placeholders `{{ ins }}` and `{{ outs }}` to represent input and output
  files. Netsuke expands these placeholders to space-separated lists of file
  paths quoted for POSIX `/bin/sh` using the
  [`shell-quote`](https://docs.rs/shell-quote/latest/shell_quote/) crate (Sh
  mode) before hashing the action. The IR stores the fully expanded command;
  Ninja executes this text verbatim. After interpolation, the command must be
  parsable by [shlex](https://docs.rs/shlex/latest/shlex/) (POSIX mode). Any
  interpolation other than `ins` or `outs` is automatically shell-escaped.

- `script`: A multi-line script declared with the YAML `|` block style. The
  entire block is passed to an interpreter. If the first line begins with `#!`
  Netsuke executes the script verbatim, respecting the shebang. Otherwise, the
  block is wrapped in the interpreter specified by the optional `interpreter`
  field (defaulting to `/bin/sh -e`). For `/bin/sh` scripts, each interpolation
  is automatically passed through the `shell_escape` filter unless a `| raw`
  filter is applied. Future versions will allow configurable script languages
  with their own escaping rules. On Windows, scripts default to
  `powershell -Command` unless the manifest's `interpreter` field overrides the
  setting. Exactly one of `command`, `script`, or `rule` must be provided. The
  manifest parser enforces this rule to prevent invalid states.

  Internally, these options deserialise into a shared `Recipe` enum. Presence
  of exactly one of `command`, `script`, or `rule` determines the variant.

- `description`: An optional, user-friendly string that is printed to the
  console when the rule is executed. This maps to Ninja's `description` field
  and improves the user's visibility into the build process.[^2]

- `deps`: An optional field to configure support for C/C++-style header
  dependency generation. Its value specifies the format (e.g., `gcc` or
  `msvc`), which instructs Netsuke to generate the appropriate `depfile` or
  `deps` attribute in the corresponding Ninja rule.[^3]

### 2.4 Defining `targets`

Each entry in `targets` defines a build edge; placing a target in the optional
`actions` list instead marks it as `phony: true` with `always` left `false`.

- `name`: The primary output file or files for this build step. This can be a
  single string or a list of strings.

- `rule`: The name of the rule (from the `rules` section) to use for building
  this target. A YAML list may be supplied to run multiple rules sequentially.

```yaml
rule:
  - build
  - clean-up
```

- `command`: A single command string to run directly for this target.

- `script`: A multi-line script passed to the interpreter. When present, it is
  defined using the YAML `|` block style.

Only one of `rule`, `command`, or `script` may be specified. The parser
validates this exclusivity during deserialisation. When multiple fields are
present, Netsuke emits a `RecipeConflict` error with the message "rule, command
and script are mutually exclusive".

This union deserialises into the same `Recipe` enum used for rules. The parser
enforces that only one variant is present and errors if multiple recipe fields
are specified.

- `sources`: The input files required by the command. This can be a single
  string or a list of strings. If any source entry matches the `name` of
  another target, that target is built first, before the current target's
  explicit `deps`.

- `deps`: An optional list of other target names. These targets are explicit
  dependencies and must be successfully built before this target can be. A
  change in any of these dependencies will trigger a rebuild of the current
  target.

- `order_only_deps`: An optional list of other target names that must be built
  before this target, but whose modification does not trigger a rebuild of this
  target. This maps directly to Ninja's order-only dependencies, specified with
  the `||` operator.[^7]

- `vars`: An optional mapping of local variables. These variables override any
  global variables defined in the top-level `vars` section for the scope of
  this target only. This provides the same functionality as Ninja's build-local
  variables.[^3]

- `macros`: An optional list of Jinja macro definitions. Each item provides a
  `signature` string using standard Jinja syntax and a `body` declared with the
  YAML `|` block style. Netsuke registers these macros in the template
  environment before rendering other sections.

- `phony`: When set to `true`, the target runs when explicitly requested even if
  a file with the same name exists. The default value is `false`.

- `always`: When set to `true`, the target runs on every invocation regardless
  of timestamps or dependencies. The default value is `false`.

### 2.5 Generated Targets with `foreach`

Large sets of similar outputs can clutter a manifest when written individually.
Netsuke supports a `foreach` entry within `targets` to generate multiple
outputs succinctly. The `foreach` and optional `when` keys accept bare Jinja
expressions evaluated after the initial YAML pass. Each resulting value becomes
`item` in the target context, and the per-iteration environment is carried
forward to later rendering.

```yaml
- foreach: glob('assets/svg/*.svg')
  when: item | basename != 'logo.svg'
  name: "{{ outdir }}/{{ item | basename | replace('.svg', '.png') }}"
  rule: rasterise
  sources: "{{ item }}"
```

The expansion flow is:

```mermaid
flowchart TD
    A[Iterate over targets in YAML] --> B{Has foreach?}
    B -- Yes --> C[Evaluate foreach expression]
    C --> D[For each item:]
    D --> E{Has when?}
    E -- Yes --> F[Evaluate when expression]
    F -- True --> G[Expand target with item/index]
    F -- False --> H[Skip target]
    E -- No --> G
    B -- No --> I[Keep target as is]
```

Each element in the sequence produces a separate target. The iteration context:

- `item`: current element
- `index`: 0-based index (optional)
- Variables resolve with precedence `globals` < `target.vars` < iteration locals

Jinja control structures cannot shape the YAML; all templating must occur
within the string values. The resulting build graph is still fully static and
behaves the same as if every target were declared explicitly.

### 2.6 Table: Netsuke Manifest vs. Makefile

To illustrate the ergonomic advantages of the Netsuke schema, the following
table compares a simple C compilation project defined in both a traditional
`Makefile` and a `Netsukefile` file. The comparison highlights Netsuke's
explicit, structured, and self-documenting nature.

| Feature         | Makefile Example                                                                   | Netsukefile Example                                                                                               |
| --------------- | ---------------------------------------------------------------------------------- | ----------------------------------------------------------------------------------------------------------------- |
| Variables       | CC=gcc                                                                             | { vars: { cc: gcc } }                                                                                             |
| Macros          | define greet\\t@echo Hello $$1endef                                                | { macros: { signature: "greet(name)", body: "Hello {{ name }}" } }                                                |
| Rule Definition | %.o: %.c\\n\\t$(CC) -c $< -o $@                                                    | { rules: { name: compile, command: "{{ cc }} -c {{ ins }} -o {{ outs }}", description: "Compiling {{ outs }}" } } |
| Target Build    | my_program: main.o utils.o\\t$(CC) $^ -o $@                                        | { targets: { name: my_program, rule: link, sources: [main.o, utils.o] }                                           |
| Readability     | Relies on cryptic automatic variables ($@, $\<, $^) and implicit pattern matching. | Uses explicit, descriptive keys (name, rule, sources) and standard YAML list/map syntax.                          |

## Section 3: Parsing and Deserialisation Strategy

Once the Jinja evaluation stage has produced a pure YAML string, the next
critical step is to parse this string and deserialise it into a structured, in-
memory representation. The choice of libraries and the definition of the target
data structures are crucial for the robustness and maintainability of Netsuke.

### 3.1 Crate Selection: `serde_yml`

For YAML parsing and deserialisation, the recommended crate is `serde_yml`.
This choice is based on its deep and direct integration with the `serde`
framework, the de-facto standard for serialisation and deserialisation in the
Rust ecosystem. Using `serde_yml` allows `serde`'s powerful derive macros to
automatically generate the deserialisation logic for Rust structs. This
approach is idiomatic, highly efficient, and significantly reduces boilerplate.
Add `#[derive(Deserialize)]` (optionally also `Debug`) to make a struct a
deserialisation target.

While other promising YAML libraries like `saphyr` exist, their `serde`
integration (`saphyr-serde`) is currently described as "soon-to-be" or is at a
highly experimental stage (version 0.0.0)[^11]. Building a core component of
Netsuke on a nascent or unreleased library would introduce significant and
unnecessary project risk.

`serde_yml` is mature, widely adopted, and battle-tested, making it the prudent
choice for production-quality software.

### 3.2 Core Data Structures (`ast.rs`)

The Rust structs that `serde_yml` will deserialise into form the Abstract
Syntax Tree (AST) of the build manifest. These structs must precisely mirror
the YAML schema defined in Section 2. They will be defined in a dedicated
module, `src/ast.rs`, and annotated with `#[derive(Deserialize)]` (and `Debug`)
to enable automatic deserialisation and easy debugging.

Rust

```rust
// In src/ast.rs

use serde::Deserialize;
use std::collections::HashMap;

/// Represents the top-level structure of a Netsukefile file.
#[serde(deny_unknown_fields)]
pub struct NetsukeManifest {
    pub netsuke_version: Version,

    #[serde(default)]
    pub vars: HashMap<String, serde_yml::Value>,

    #[serde(default)]
    pub rules: Vec<Rule>,

    #[serde(default)]
    pub actions: Vec<Target>,

    pub targets: Vec<Target>,

    #[serde(default)]
    pub defaults: Vec<String>,
}

/// Represents a reusable command template.
#[serde(deny_unknown_fields)]
pub struct Rule {
    pub name: String,
    #[serde(flatten)]
    pub recipe: Recipe,
    pub description: Option<String>,
    #[serde(default)]
    pub deps: StringOrList,
    // Additional fields like 'pool' or 'restat' can be added here
    // to map to more advanced Ninja features.
}

/// A union of execution styles for both rules and targets.
#[serde(untagged)]
pub enum Recipe {
    Command { command: String },
    Script { script: String },
    Rule { rule: StringOrList },
}

/// Represents a single build target or edge in the dependency graph.
#[serde(deny_unknown_fields)]
pub struct Target {
    pub name: StringOrList,
    #[serde(flatten)]
    pub recipe: Recipe,

    #[serde(default)]
    pub sources: StringOrList,

    #[serde(default)]
    pub deps: StringOrList,

    #[serde(default)]
    pub order_only_deps: StringOrList,

    #[serde(default)]
    pub vars: HashMap<String, serde_yml::Value>,

    /// Run this target when requested even if a file with the same name exists.
    #[serde(default)]
    pub phony: bool,

    /// Run this target on every invocation regardless of timestamps.
    #[serde(default)]
    pub always: bool,
}

/// An enum to handle fields that can be either a single string or a list of strings.
#[serde(untagged)]
pub enum StringOrList {
    #[default]
    Empty,
    String(String),
    List(Vec<String>),
}
```

*Note: The* `StringOrList` *enum with* `#[serde(untagged)]` *provides the
flexibility for users to specify single sources, dependencies, and rule names
as a simple string and multiple as a list, enhancing user-friendliness.*

#### Example Manifest and AST

The following minimal Netsukefile shows how the derived structures behave when
unknown fields are denied.

YAML

```yaml
netsuke_version: "1.0.0"
targets:
  - name: hello
    command: echo hi
```

Rust

```rust
use std::collections::HashMap;
use netsuke::ast::*;

let ast = NetsukeManifest {
    netsuke_version: Version::parse("1.0.0").unwrap(),
    vars: HashMap::new(),
    rules: vec![],
    actions: vec![],
    targets: vec![Target {
        name: StringOrList::String("hello".into()),
        recipe: Recipe::Command {
            command: "echo hi".into(),
        },
        sources: StringOrList::Empty,
        deps: StringOrList::Empty,
        order_only_deps: StringOrList::Empty,
        vars: HashMap::new(),
        phony: false,
        always: false,
    }],
    defaults: vec![],
};
```

### 3.3 YAML-First Multi-Stage Ingestion

The integration of a templating engine like Jinja fundamentally shapes the
parsing pipeline, mandating a two-pass approach. It is impossible to parse the
user's `Netsukefile` file with `serde_yml` in a single step.

Consider a manifest containing Jinja syntax:

YAML

```yaml
targets:
  - name: my_app
    sources: "{{ glob('src/*.c') }}"
    rule: compile
```

The value of `sources`, `{{ glob('src/*.c') }}`, is a plain YAML string. The
manifest must be valid YAML before any templating occurs, so the parser can
first load it into a `serde_yml::Value` tree.

Once parsed, Netsuke performs a series of transformation stages:

1. **Template Expansion:** The `foreach` and optional `when` keys in the raw
   YAML are evaluated to generate additional targets. Each iteration layers the
   `item` and `index` variables over the manifest's globals and any target
   locals.
2. **Deserialisation:** The expanded document is deserialised into the typed
   [`NetsukeManifest`] AST.
3. **Final Rendering:** Remaining string fields are rendered using Jinja,
   resolving expressions such as `{{ glob('src/*.c') }}`.

This data-first approach avoids a lossy text-rendering pre-pass and keeps YAML
parsing and template evaluation cleanly separated.

### 3.4 Design Decisions

The AST structures are implemented in `src/ast.rs` and derive `Deserialize`.
Unknown fields are rejected to surface user errors early. `StringOrList`
provides a default `Empty` variant, so optional lists are trivial to represent.
The manifest version is parsed using the `semver` crate to validate that it
follows semantic versioning rules. Global and target variable maps now share
the `HashMap<String, serde_yml::Value>` type so booleans and sequences are
preserved for Jinja control flow. Targets also accept optional `phony` and
`always` booleans. They default to `false`, making it explicit when an action
should run regardless of file timestamps. Targets listed in the `actions`
section are deserialised using a custom helper so they are always treated as
`phony` tasks. This ensures preparation actions never generate build artefacts.
Convenience functions in `src/manifest.rs` load a manifest from a string or a
file path, returning `anyhow::Result` for straightforward error handling.

The ingestion pipeline now parses the manifest as YAML before any Jinja
evaluation. A dedicated expansion pass handles `foreach` and `when`, and string
fields are rendered only after deserialisation, keeping data and templating
concerns clearly separated.

### 3.5 Testing

Unit tests in `tests/ast_tests.rs` and behavioural scenarios in
`tests/features/manifest.feature` exercise the deserialisation logic. They
assert that manifests fail to parse when unknown fields are present, and that a
minimal manifest round-trips correctly. A collection of sample manifests under
`tests/data` cover both valid and invalid permutations of the schema. These
fixtures are loaded by the tests to ensure real-world YAML files behave as
expected. This suite guards against regressions as the schema evolves.

## Section 4: Dynamic Builds with the Jinja Templating Engine

To provide the dynamic capabilities and logical expressiveness that make a
build system powerful and "friendly," Netsuke will integrate a Jinja templating
engine. This engine acts as the user's primary tool for scripting and
configuration within the YAML manifest.

### 4.1 Crate Selection: `minijinja`

The recommended templating engine is `minijinja`.

This crate is the ideal choice for several reasons. It is explicitly designed
as a Rust implementation of the Jinja2 template engine, aiming for close
compatibility with its syntax and behaviour.[^15] This is advantageous as
Jinja2 is a mature, well-documented, and widely understood language, reducing
the learning curve for new Netsuke users. Furthermore,

`minijinja` is designed with minimal dependencies, which is beneficial for
keeping Netsuke's compile times and binary size reasonable.[^17] Its API is
well-documented and provides first-class support for adding custom functions
and filters, which is essential for extending its capabilities to suit the
needs of a build system.[^16]

Alternative template engines like Askama are less suitable for this use case.
Askama is a type-safe engine that compiles templates into Rust code at build
time.[^18] This model is incompatible with Netsuke's requirement to load and
parse user-defined manifest files at runtime.

`minijinja`, with its dynamic environment and runtime rendering, is perfectly
aligned with Netsuke's architecture.

### 4.2 The Jinja Environment and Context

Netsuke will construct a single `minijinja::Environment` instance at startup.
This environment will be configured with a set of custom functions and filters
that provide build-specific functionality.

When rendering a user's `Netsukefile` file, the initial context provided to the
template will be constructed from the `vars` section of the manifest. This
allows users to define variables in their YAML and immediately reference them
within Jinja expressions. For example:

YAML

```yaml
vars:
  compiler: gcc
  src_dir: src

targets:
  - name: "{{ compiler }}_output"
    sources: "{{ glob(src_dir ~ '/*.c') }}"
    #...
```

The `vars` mapping is read directly from the raw YAML before any Jinja is
evaluated. This avoids a lenient rendering pass for undefined placeholders and
keeps evaluation deterministic. The values are injected into the environment
prior to rendering.

The parser copies `vars` values into the environment using
`Value::from_serializable`. This preserves native YAML types so Jinja's
`{% if %}` and `{% for %}` constructs can branch on booleans or iterate over
sequences. Keys must be strings; any non-string key causes manifest parsing to
fail. Attempting to iterate over a non-sequence results in a render error
surfaced during manifest loading.

### 4.3 User-Defined Macros

Netsuke allows users to declare reusable Jinja macros directly in the manifest.
These are provided in a top-level `macros` list where each entry defines a
`signature` and a `body` string. The body must use YAML's `|` block syntax so
multi-line macro definitions remain readable. All macros are registered with
the template environment before any other section is rendered.

YAML

```yaml
macros:
  - signature: "greet(name)"
    body: |
      Hello {{ name }}
```

Macros can be invoked in any templated field using normal Jinja call syntax.
For example:

```yaml
rules:
  - name: hello
    command: "echo {{ greet('world') }}"
```

If a macro name matches a built-in function or filter, the macro overrides the
built-in definition. This mirrors Jinja's behaviour and follows `minijinja`
semantics where later definitions shadow earlier ones.

### 4.4 Essential Custom Functions

To transform `minijinja` from a general-purpose templating engine into a
powerful build tool, Netsuke must expose a curated set of custom functions to
the template environment. These functions will be implemented in safe Rust,
providing a secure bridge to the underlying system.

- `env(var_name: &str) -> Result<String, Error>`: A function that reads an
  environment variable from the system. This allows build configurations to be
  influenced by the external environment (e.g., `PATH`, `CC`). It returns an
  error if the variable is undefined or contains invalid UTF-8 to ensure
  manifests fail fast on missing inputs.

- `glob(pattern: &str) -> Result<Vec<String>, Error>`: Expand filesystem
  patterns (e.g., `src/**/*.c`) into a list of matched paths. Results are
  yielded in lexicographic order by the iterator and returned unchanged.
  Symlinks are followed by the `glob` crate by default. Matching is case-
  sensitive on all platforms. `glob_with` enforces
  `require_literal_separator = true` internally, so wildcards do not cross path
  separators unless `**` is used. Callers may use `/` or `\` in patterns; these
  are normalized to the host platform before matching. Results contain only
  files (directories are ignored) and path separators are normalized to `/`.
  Leading-dot entries are matched by wildcards. Empty results are represented
  as `[]`. Invalid patterns surface as `SyntaxError`; filesystem iteration
  errors surface as `InvalidOperation`, matching minijinja error semantics. On
  Unix, backslash escapes for glob metacharacters (`[`, `]`, `{`, `}`, `*`,
  `?`) are preserved during separator normalization. A backslash before `*` or
  `?` is kept only when the wildcard is trailing or followed by an
  alphanumeric, `_`, or `-`; otherwise it becomes a path separator so
  `config\*.yml` maps to `config/*.yml`. On Windows, backslash escapes are not
  supported. This provides globbing support not available in Ninja itself,
  which does not support globbing.[^3]
- `python_version(requirement: &str) -> Result<bool, Error>`: An example of a
  domain-specific helper function that demonstrates the extensibility of this
  architecture. This function would execute `python --version` or
  `python3 --version` using `std::process::Command` 19, parse the output using
  the

  `semver` crate 4, and compare it against a user-provided SemVer requirement
  string (e.g.,

  `">=3.8"`). This allows for conditional logic in the build based on toolchain
  versions.

### 4.5 Essential Custom Filters

In addition to functions, custom filters provide a concise, pipe-based syntax
for transforming data within templates.

- `| shell_escape`: A filter that takes a string or list and escapes it for
  safe inclusion as a single argument in a shell command. This is a
  non-negotiable security feature to prevent command injection vulnerabilities.
  The implementation will use the `shell-quote` crate for robust, shell-aware
  quoting.[^22]

- `| to_path`: A filter that converts a string into a platform-native path
  representation, handling `/` and `\` separators correctly.

- `| parent`: A filter that takes a path string and returns its parent
  directory.

### 4.6 Jinja as the "Logic Layer"

The integration of Jinja is more than a simple convenience for string
substitution. It effectively serves as the **logic layer** for the entire build
system. Traditional `make` provides powerful but often opaque functions like
`$(shell...)` and `$(wildcard...)`. Netsuke achieves and surpasses this
functionality in a much friendlier and safer way.

By implementing complex or potentially unsafe operations (like filesystem
access or command execution) as custom functions in Rust and exposing them as
simple, declarative primitives in the Jinja environment, Netsuke provides a
powerful yet controlled scripting environment. The user can write a clean,
readable template like `sources: {{ glob("src/*.c") }}`, and the complex,
error-prone logic of traversing the filesystem is handled by secure,
well-tested Rust code. This design pattern is the key to providing both power
and safety, fulfilling the core requirement of a system that is friendlier and
more robust than its predecessors.

### 4.7 Template Standard Library

Netsuke bundles a small "standard library" of Jinja helpers. These tests,
filters, and functions are available to every template and give concise access
to common filesystem queries, path manipulations, collection utilities, and
network operations.

#### File-system tests

| Test                                                  | True when the operand…                                           |
| ----------------------------------------------------- | ---------------------------------------------------------------- |
| `dir` / `file` / `symlink`                            | …is that object type                                             |
| `pipe` / `block_device` / `char_device` *(Unix-only)* | …is that object type                                             |
| `device` (legacy, Unix-only)                          | …is a block or character device                                  |
| `present`                                             | …exists (any type)                                               |
| `owned`                                               | …is owned by the current UID                                     |
| `readable` / `writable` / `executable`                | …has the corresponding permission bit for current user           |
| `empty`                                               | …has size 0 bytes                                                |
| `older_than(value)`                                   | …has `mtime` < given value (seconds, `timedelta`, or file)       |
| `newer_than(value)`                                   | …has `mtime` > given value                                       |
| `contains(substr)`                                    | …file’s text contains **substr**                                 |
| `matches(regex)`                                      | …file’s text matches **regex**                                   |
| `type(kind)`                                          | …is of the file-type string supplied (`"file"`, `"dir"`, etc.)   |

The `dir`, `file`, and `symlink` tests use `cap_std`'s UTF-8-capable
[`Dir::symlink_metadata`][cap-symlink] with `camino` paths to inspect the
operand's [`FileType`][filetype]. Because this lookup does not follow links,
`symlink` tests never report a file or directory for the same path. On Unix the
`pipe`, `block_device`, `char_device`, and legacy `device` tests also probe the
metadata. On non-Unix targets only `pipe` and `device` are registered; both
always return `false` so templates remain portable. Missing paths evaluate to
`false`, while I/O errors raise a template error.

[cap-symlink]:
https://docs.rs/cap-std/latest/cap_std/fs_utf8/struct.Dir.html#method.symlink_metadata

[filetype]: https://doc.rust-lang.org/std/fs/struct.FileType.html

#### Path & file filters

| Filter                                     | Purpose                                                              |
| ------------------------------------------ | -------------------------------------------------------------------- |
| `basename`                                 | Return last path component                                           |
| `dirname`                                  | Return parent directory                                              |
| `with_suffix(suffix, n=1, sep='.')`        | Replace last `n` dotted suffix components (`foo.tar.gz → foo.zip`)   |
| `relative_to(root)`                        | Make path relative to **root**                                       |
| `realpath`                                 | Resolve symlinks to canonical path                                   |
| `commonpath(other)`                        | Longest common prefix with **other**                                 |
| `expanduser`                               | Expand leading `~`                                                   |
| `size`                                     | File size in bytes                                                   |
| `contents(encoding='utf-8')`               | File content as text                                                 |
| `linecount`                                | Number of text lines                                                 |
| `head(n=10)` / `tail(n=10)`                | First / last *n* lines                                               |
| `mtime` / `ctime`                          | Return timestamp (`datetime`)                                        |
| `age(unit='s')`                            | Seconds (or `m`, `h`, `d`) since `mtime`                             |
| `date(fmt='%Y-%m-%d')`                     | Format `mtime`/`ctime`                                               |
| `owner` / `group`                          | User / group name                                                    |
| `stat`                                     | Full `os.stat()` result as dict                                      |
| `hash(alg='sha256')`                       | Hex digest of file (`md5`, `sha1`, …)                                |
| `digest(n=8, alg='sha256')`                | Truncated digest (e.g. build ID)                                     |
| `base64` / `hex`                           | Encode bytes or string                                               |
| `slugify`                                  | Make filename-safe slug                                              |
| `snake_case` / `camel_case` / `kebab-case` | Rename helpers                                                       |

All built-in filters use `snake_case`. The `camel_case` helper is provided in
place of `camelCase` so naming remains consistent with `snake_case` and
`kebab-case`.

#### Generic collection filters

| Filter                            | Purpose                                      |
| --------------------------------- | -------------------------------------------- |
| `uniq`                            | De-duplicate list (preserve order)           |
| `flatten`                         | One-level flatten of nested lists            |
| `group_by(attr)`                  | Dict keyed on `attr` of list items           |
| `zip(other)`                      | Pairwise tuples of two lists                 |
| `version_compare(other, op='>=')` | SemVer comparison (`'<'`, `'<=', '==', …`)   |

#### Network & command functions / filters

| Name                                                  | Kind         | Purpose                                                          |
| ----------------------------------------------------- | ------------ | ---------------------------------------------------------------- |
| `fetch(url, cache=False, cache_dir='.netsuke/fetch')` | **function** | Retrieve URL, return content (str/bytes)                         |
| `http_head(url)`                                      | function     | Return headers dict                                              |
| `download(url, dest)`                                 | function     | Idempotent file download (returns **dest**)                      |
| `shell(cmd)`                                          | **filter**   | Pipe value to arbitrary shell command; marks template **impure** |
| `grep`, `sed`, `awk`, `cut`, `wc`, `tr`               | filters      | Canonical wrappers implemented via `shell()` for convenience     |

Using `shell()` marks the template as *impure* and disables caching of the
rendered YAML between Stage 2 and Stage 3. This avoids accidental reuse of
results that depend on external commands.

Custom external commands can be registered as additional filters. Those should
be marked `pure` if safe for caching or `impure` otherwise.

#### Time helpers

| Name                  | Kind     | Purpose                                   |
| --------------------- | -------- | ----------------------------------------- |
| `now()`               | function | Current `datetime` (UTC by default)       |
| `timedelta(**kwargs)` | function | Convenience creator for `age` comparisons |

##### Example usage

```jinja
{% if "config.yaml" is file and "config.yaml" is readable %}
  {{ "config.yaml" | contents | grep("version") }}
{% endif %}

{{ "src/app.c" | basename | with_suffix(".o") }}
{{ fetch('https://example.com/data.csv', cache=True) | head(5) }}
```

## Section 5: The Bridge to Ninja: Intermediate Representation and Code Generation

After the user's manifest has been deserialized into the AST and remaining
string fields have been rendered by Jinja, the next phase is to transform this
high-level representation into a format suitable for the Ninja backend. This is
accomplished via a two-step process: converting the AST into a canonical
Intermediate Representation (IR), and then synthesizing the final `build.ninja`
file from that IR.

### 5.1 The Role of the Intermediate Representation (IR)

The Intermediate Representation is a critical architectural component that
serves as the static, fully resolved, and validated representation of the
entire build graph. It is the bridge between the user-facing front-end (the
YAML schema and its corresponding AST) and the machine-facing back-end (the
Ninja file format).

The primary purpose of the IR is to create a decoupling layer. This abstraction
barrier allows the front-end and back-end to evolve independently. For example,
the YAML schema could be significantly redesigned in a future version of
Netsuke, but as long as the transformation logic is updated to produce the same
stable IR, the Ninja generation back-end would require no changes. Conversely,
if the decision were made to support an alternative execution back-end (e.g., a
distributed build system), only a new generator module (`IR -> NewBackend`)
would need to be written, leaving the entire front-end parsing and validation
logic untouched.

Importantly, the IR contains **no Ninja-isms**. Placeholders such as `$in` and
`$out` are resolved to plain lists of file paths, and command strings are
expanded before hashing. This deliberate absence of Ninja-specific syntax makes
the IR a stable contract that future back-ends—distributed builders, remote
executors, or otherwise—can consume without modification.

Furthermore, the IR is the ideal stage at which to perform graph-level analysis
and optimizations, such as detecting circular dependencies, pruning unused
build targets, or identifying duplicate build actions.

### 5.2 IR Data Structures (`ir.rs`)

The IR data structures are designed to closely mirror the conceptual model of
the Ninja build system, which consists of "Action" nodes (commands) and
"Target" nodes (files).[^7] This close mapping simplifies the final code
generation step.

Rust

```rust
// In src/ir.rs

use std::collections::HashMap;
use std::path::{Path, PathBuf};

/// The complete, static build graph.
pub struct BuildGraph {
    /// A map of all unique actions (rules) in the build.
    /// The key is a hash of a canonical JSON serialisation of the action's
    /// properties to enable deduplication.
    pub actions: HashMap<String, Action>,

    /// A map of all target files to be built. The key is the output path.
    pub targets: HashMap<PathBuf, BuildEdge>,

    /// A list of targets to build by default.
    pub default_targets: Vec<PathBuf>,
}

/// Represents a reusable command, analogous to a Ninja 'rule'.
pub struct Action {
    pub recipe: Recipe,
    pub description: Option<String>,
    pub depfile: Option<String>, // Template for the.d file path, e.g., "$out.d"
    pub deps_format: Option<String>, // "gcc" or "msvc"
    pub pool: Option<String>,
    pub restat: bool,
}

/// Represents a single build statement, analogous to a Ninja 'build' edge.
/// It connects a set of inputs to a set of outputs via an Action. The `phony`
/// and `always` flags control execution when outputs already exist or when
/// timestamps would normally skip the step.
pub struct BuildEdge {
    /// The unique identifier of the Action used for this edge.
    pub action_id: String,

    /// Explicit inputs that, when changed, trigger a rebuild.
    pub inputs: Vec<PathBuf>,

    /// Outputs explicitly generated by the command.
    pub explicit_outputs: Vec<PathBuf>,

    /// Outputs implicitly generated by the command. Maps to Ninja's '|' syntax.
    pub implicit_outputs: Vec<PathBuf>,

    /// Dependencies that must be built first but do not trigger a rebuild on change.
    /// Maps to Ninja's '||' syntax.
    pub order_only_deps: Vec<PathBuf>,

    /// Run this edge when requested even if the output file already exists.
    pub phony: bool,

    /// Run this edge on every invocation regardless of timestamps.
    pub always: bool,
}
```

```mermaid
classDiagram
    class BuildGraph {
        +HashMap<String, Action> actions
        +HashMap<PathBuf, BuildEdge> targets
        +Vec<PathBuf> default_targets
    }
    class Action {
        +Recipe recipe
        +Option<String> description
        +Option<String> depfile
        +Option<String> deps_format
        +Option<String> pool
        +bool restat
    }
    class BuildEdge {
        +String action_id
        +Vec<PathBuf> inputs
        +Vec<PathBuf> explicit_outputs
        +Vec<PathBuf> implicit_outputs
        +Vec<PathBuf> order_only_deps
        +bool phony
        +bool always
    }
    class Recipe {
        <<enum>>
        Command
        Script
        Rule
    }
    class ninja_gen {
        +generate(graph: &BuildGraph) String
    }
    BuildGraph "1" o-- "many" Action : actions
    BuildGraph "1" o-- "many" BuildEdge : targets
    Action "1" o-- "1" Recipe
    BuildEdge "1" --> "1" Action : action_id
    ninja_gen ..> BuildGraph : uses
    ninja_gen ..> Action : uses
    ninja_gen ..> BuildEdge : uses
    ninja_gen ..> Recipe : uses
```

### 5.3 The Transformation Process: AST to IR

The core logic of the validation stage is a function, `ir::from_manifest`, that
consumes a `NetsukeManifest` (the AST) and produces a `BuildGraph` (the IR).
This transformation involves several steps:

1. **Rule Collection:** Insert each entry in `manifest.rules` into a
   `HashMap` keyed by its name. Rules are stored as templates and are not
   deduplicated at this stage.

2. **Target Expansion:** Iterate through the `manifest.targets` and the optional
   `manifest.actions`. Entries in `actions` are treated identically to targets
   but with `phony` defaulting to `true`. For each item, resolve all strings
   into `PathBuf`s and resolve all dependency names against other targets.

3. **Action Registration and Edge Creation:** For each expanded target,
   resolve the referenced rule template, interpolate its command with the
   target's input and output paths, and register the resulting `ir::Action` in
   the `actions` map. Actions are hashed on the fully resolved command and file
   set, so identical rule templates yield distinct actions when their paths
   differ. Create a corresponding `ir::BuildEdge` linking the target to the
   action identifier and transfer the `phony` and `always` flags.

4. **Graph Validation:** As the graph is constructed, perform validation checks.
   This includes ensuring that every rule referenced by a target exists in the
   `actions` map and running a cycle detection algorithm (e.g., a depth-first
   search maintaining a visitation state) on the dependency graph to fail early
   on circular dependencies.

   The implemented algorithm performs a depth-first traversal of the target
   graph and maintains a recursion stack. Order-only dependencies are ignored
   during this search. Self-edges are rejected immediately, and encountering an
   already visiting node indicates a cycle. The stack slice from the first
   occurrence of that node forms the cycle and is returned in
   `IrGenError::CircularDependency` for improved debugging. The cycle list is
   rotated so the lexicographically smallest node appears first, ensuring
   deterministic error messages.

   Traversal state is managed by a small `CycleDetector` helper struct. This
   type holds the recursion stack and visitation map, allowing the traversal
   functions to remain focused and easily testable. The detector borrows path
   references from the `targets` map, so `targets` must remain unchanged during
   detection.

### 5.4 Ninja File Synthesis (`ninja_gen.rs`)

The final step is to synthesize the `build.ninja` file from the `BuildGraph`
IR. This process is a straightforward, mechanical translation from the IR data
structures to the Ninja file syntax.

1. **Write Variables:** Any global variables that need to be passed to Ninja can
   be written at the top of the file (e.g., `msvc_deps_prefix` for Windows

2. **Write Rules:** Iterate through the `graph.actions` map. For each
   `ir::Action`, write a corresponding Ninja `rule` statement. The input and
   output lists stored in the action replace the `ins` and `outs` placeholders.
   These lists are then rewritten as Ninja's `$in` and `$out`.

   When an action's `recipe` is a script, the generated rule wraps the script
   in an invocation of `/bin/sh -e -c` so that multi-line scripts execute
   consistently across platforms.

   Code snippet

   ```ninja
   # Generated from an ir::Action
   rule cc
     command = gcc -c -o $out $in
     description = CC $out
     depfile = $out.d
     deps = gcc
   ```

3. **Write Build Edges:** Iterate through the `graph.targets` map. For each
   `ir::BuildEdge`, write a corresponding Ninja `build` statement. This
   involves formatting the lists of explicit outputs, implicit outputs, inputs,
   and order-only dependencies using the correct Ninja syntax (`:`, `|`, and
   `||`).[^7] Use Ninja's built-in `phony` rule when `phony` is `true`. For an
   `always` edge, either generate a `phony` build with no outputs or emit a
   dummy output marked `restat = 1` and depend on a permanently dirty target so
   the command runs on each invocation.

   Code snippet

   ```ninja
   # Generated from an ir::BuildEdge
   build foo.o: cc foo.c
   build bar.o: cc bar.c
   build my_app: link foo.o bar.o | lib_dependency.a
   ```

4\. **Write Defaults:** Finally, write the `default` statement, listing all
paths from `graph.default_targets`.

```ninja
default my_app
```

### 5.5 Design Decisions

The IR structures defined in `src/ir.rs` are minimal containers that mirror
Ninja's conceptual model while remaining backend-agnostic. `BuildGraph`
collects all `Action`s and `BuildEdge`s in hash maps keyed by stable strings
and `PathBuf`s so the graph can be deterministically traversed for snapshot
tests. Actions hold the parsed `Recipe` and optional execution metadata.
`BuildEdge` connects inputs to outputs using an action identifier and carries
the `phony` and `always` flags verbatim from the manifest. No Ninja specific
placeholders are stored in the IR to keep the representation portable.

- Actions are deduplicated using a SHA-256 hash of a canonical JSON
  serialisation of their recipe, inputs, and outputs. Because commands embed
  shell-quoted file paths, two targets share an identifier only when both the
  command text and file sets match exactly.
- Multiple rule references in a single target are not yet supported. The IR
  generator reports `IrGenError::MultipleRules` when encountered.
- Duplicate output files are rejected. Attempting to define the same output
  path twice results in `IrGenError::DuplicateOutput`.
- The Ninja generator sorts actions and edges before output and deduplicates
  edges based on their full set of explicit outputs. Sorting uses the joined
  path strings to keep ordering stable across platforms, ensuring deterministic
  `build.ninja` files. Small macros reduce formatting boilerplate when writing
  optional key-value pairs or flags, keeping the generator easy to scan.
- Integration tests snapshot the generated Ninja file with `insta` and
  execute the Ninja binary to validate structure and no-op behaviour.

## Section 6: Process Management and Secure Execution

The final stage of a Netsuke build involves executing commands. While Netsuke
delegates the core task scheduling and execution to the Ninja binary, it
remains responsible for invoking Ninja correctly and, most importantly, for
ensuring that the commands it generates for Ninja to run are constructed
securely.

### 6.1 Invoking Ninja

Netsuke will use Rust's standard library `std::process::Command` API to
configure and spawn the `ninja` process.19 This provides fine-grained control
over the child process's execution environment.

The command construction will follow this pattern:

1. A new `Command` is created via `Command::new("ninja")`. Netsuke will assume
   `ninja` is available in the system's `PATH`.

2. Arguments passed to Netsuke's own CLI will be translated and forwarded to
   Ninja. For example, a `Netsuke build my_target` command would result in
   `Command::new("ninja").arg("my_target")`. Flags like `-j` for parallelism
   will also be passed through.[^8]

3. The working directory for the Ninja process will be set using
   `.current_dir()`. When the user supplies a `-C` flag, Netsuke canonicalises
   the path and applies it via `current_dir` rather than forwarding the flag to
   Ninja.

4. Standard I/O streams (`stdin`, `stdout`, `stderr`) will be configured using
   `.stdout(Stdio::piped())` and `.stderr(Stdio::piped())`.[^24] This allows
   Netsuke to capture the real-time output from Ninja, which can then be
   streamed to the user's console, potentially with additional formatting or
   status updates from Netsuke itself.

In the initial implementation a small helper wraps `Command::new` to forward
the `-j` and `-C` flags and any explicit build targets. Standard output and
error are piped and written back to Netsuke's own streams so users see Ninja's
messages in order. A non-zero exit status or failure to spawn the process is
reported as an `io::Error` for the CLI to surface.

### 6.2 The Criticality of Shell Escaping

A primary security responsibility for Netsuke is the prevention of command
injection attacks. The `command` strings defined in a user's `Netsukefile` are
templates. When Netsuke substitutes variables like file paths into these
templates, it is imperative that these substituted values are treated as
single, literal arguments by the shell that Ninja ultimately uses to execute
the command.

Without proper escaping, a malicious or even accidental filename like
`"my file; rm -rf /;.c"` could be interpreted as multiple commands, leading to
catastrophic consequences.

For this critical task, the recommended crate is `shell-quote`.

While other crates like `shlex` exist, `shell-quote` offers a more robust and
flexible API specifically designed for this purpose.[^22] It supports quoting
for multiple shell flavors (e.g., Bash, sh, Fish), which is vital for a cross-
platform build tool. It also correctly handles a wide variety of input types,
including byte strings and OS-native strings, which is essential for dealing
with non-UTF8 file paths. The

`QuoteExt` trait provided by the crate offers an ergonomic and safe method for
building command strings by pushing quoted components into a buffer:
`script.push_quoted(Bash, "foo bar")`.

### 6.3 Implementation Strategy

The command generation logic within the `ninja_gen.rs` module must not use
simple string formatting (like `format!`) to construct the final command
strings. Instead, parse the Netsuke command template (e.g.,
`{{ cc }} -c {{ ins }} -o` `{{ outs }}`) and build the final command string
step by step. The placeholders `{{ ins }}` and `{{ outs }}` are expanded to
space-separated lists of file paths within Netsuke itself, each path being
shell-escaped using the `shell-quote` API. Netsuke uses the `Sh` quoting mode
to emit POSIX-compliant single-quoted strings and scans the template for
standalone `$in` and `$out` tokens to avoid rewriting unrelated variables.
Substitution happens during IR generation and the fully expanded command is
emitted to `build.ninja` unchanged. After substitution, the command is
validated with \[`shlex`\](<https://docs.rs/shlex/latest/shlex/>) to ensure it
parses correctly. This approach guarantees that every dynamic part of the
command is securely quoted, albeit at the cost of deduplicating only actions
with identical file sets.

### 6.4 Automatic Security as a "Friendliness" Feature

The concept of being "friendlier" than `make` extends beyond syntactic sugar to
encompass safety and reliability. A tool that is easy to use but exposes the
user to trivial security vulnerabilities is fundamentally unfriendly. In many
build systems, the burden of correct shell quoting falls on the user, an
error-prone task that requires specialised knowledge.

Netsuke's design elevates security to a core feature by making it automatic and
transparent. The user writes a simple, unquoted command template, and Netsuke
performs the complex and critical task of making it secure behind the scenes.
By integrating `shell-quote` directly into the Ninja file synthesis stage,
Netsuke protects users from a common and dangerous class of errors by default.
This approach embodies a deeper form of user-friendliness: one that anticipates
and mitigates risks on the user's behalf.

## Section 7: A Framework for Friendly and Actionable Error Reporting

A key differentiator for a "friendly" tool is how it communicates failure.
Cryptic, unhelpful error messages are a major source of frustration for
developers. Netsuke's error handling framework is designed to provide messages
that are clear, contextual, and actionable.

### 7.1 Error Handling Philosophy

Errors are not exceptional events; they are an expected part of the development
workflow. Every error reported by Netsuke to the user must strive to answer
three fundamental questions:

1. **What** went wrong? A concise summary of the failure (e.g., "YAML parsing
   failed," "Build configuration is invalid").

2. **Where** did it go wrong? Precise location information, including the file,
   line number, and column where applicable (e.g., "in `Netsukefile` at line
   15, column 3").

3. **Why** did it go wrong, and what can be done about it? The underlying cause
   of the error and a concrete suggestion for how to fix it (e.g., "Cause:
   Found a tab character, which is not allowed. Hint: Use spaces for
   indentation instead.").

### 7.2 Crate Selection and Strategy: `anyhow`, `thiserror`, and `miette`

Netsuke uses a two-tier error architecture:

1. `anyhow` captures internal context as errors propagate through the
   application.
2. `miette` renders user-facing diagnostics and **is not optional**. All
   surface errors must implement `miette::Diagnostic` so the CLI can present
   spans, annotated source, and helpful suggestions.

This hybrid strategy is common in the Rust ecosystem and provides both rich
context and polished user output.[^27]

- `thiserror`: This crate is used *within* Netsuke's internal library modules
  (e.g., `parser`, `ir`, `ninja_gen`) to define specific, structured error
  types. The `#[derive(Error)]` macro reduces boilerplate and allows for the
  creation of rich, semantic errors.[^29]

Rust

```rust
// In src/ir.rs use thiserror::Error; use std::path::PathBuf;

#[derive(Debug, Error)]
pub enum IrGenError {
    #[error("rule '{rule_name}' referenced by target '{target_name}' was not found")]
    RuleNotFound { target_name: String, rule_name: String },

    #[error("multiple rules for target '{target_name}': {rules:?}")]
    MultipleRules { target_name: String, rules: Vec<String> },

    #[error("No rules specified for target {target_name}")]
    EmptyRule { target_name: String },

    #[error("duplicate target outputs: {outputs:?}")]
    DuplicateOutput { outputs: Vec<String> },

    #[error("circular dependency detected: {cycle:?}")]
    CircularDependency { cycle: Vec<PathBuf> },

    #[error("failed to serialise action: {0}")]
    ActionSerialisation(#[from] serde_json::Error), }
```

- `anyhow`: Used in the main application logic (`main.rs`) and at the
  boundaries between modules. `anyhow::Result` wraps any error implementing
  `std::error::Error`.[^30] The `?` operator provides clean propagation, while
  `.context()` and `.with_context()` attach high-level explanations as errors
  bubble up.[^31]

- `miette`: Presents human-friendly diagnostics, highlighting exact error
  locations with computed spans. Every diagnostic must retain `miette`'s
  `Diagnostic` implementation as it travels through `anyhow`.

#### Canonical pattern: `YamlDiagnostic`

`YamlDiagnostic` is the reference implementation of a Netsuke diagnostic. It
wraps `yaml-rust` errors with annotated source, spans, and optional help text:

```rust
#[derive(Debug, Error, Diagnostic)]
#[error("{message}")]
#[diagnostic(code(netsuke::yaml::parse))]
pub struct YamlDiagnostic {
    #[source_code]
    src: NamedSource<String>,
    #[label("parse error here")]
    span: Option<SourceSpan>,
    #[help]
    help: Option<String>,
    #[source]
    source: YamlError,
    message: String,
}

#[derive(Debug, Error, Diagnostic)]
pub enum ManifestError {
    #[error("manifest parse error")]
    #[diagnostic(code(netsuke::manifest::parse))]
    Parse {
        #[source]
        #[diagnostic_source]
        source: Box<dyn Diagnostic + Send + Sync + 'static>,
    },
}
```

`ManifestError::Parse` boxes the diagnostic to preserve the rich error so
`miette` can show the offending YAML snippet. All new user-facing errors with
source context must follow this model.

Common use cases requiring `miette` diagnostics include:

- YAML parsing errors.
- Jinja template rendering failures with line numbers and context.
- Any scenario where highlighting spans or providing structured help benefits
  the user.

Although `src/diagnostics.rs` is currently unused, it contains prototypes for
`miette` patterns and remains a valuable reference. Future diagnostics should
mirror the `YamlDiagnostic` approach by implementing `Diagnostic`, providing a
`NamedSource`, a `SourceSpan`, and actionable help text.

### 7.3 Error Handling Flow

The flow of an error from its origin to the user follows a clear path of
enrichment:

1. A specific, low-level error occurs within a module. For instance, the IR
   generator detects a missing rule and creates an `IrGenError::RuleNotFound`.
   Likewise, the Ninja generator returns `NinjaGenError::MissingAction` when a
   build edge references an undefined action, preventing panics during file
   generation.

2. The function where the error occurred returns
   `Err(IrGenError::RuleNotFound {... }.into())`. The `.into()` call converts
   the specific `thiserror` enum variant into a generic `anyhow::Error` object,
   preserving the original error as its source.

3. A higher-level function in the call stack, which called the failing function,
   receives this `Err` value. It uses the `.with_context()` method to wrap the
   error with more application-level context. For example:
   `ir::from_manifest(ast)`
   `.with_context(|| "Failed to build the internal build graph from the manifest")?`
    .

<<<<<<< HEAD
4. This process of propagation and contextualization repeats as the error
   bubbles up towards `main`.
=======
4. This process of propagation and contextualisation repeats as the error
   bubbles up towards `main`. Use `anyhow::Context` to add detail, but never
   convert a `miette::Diagnostic` into a plain `anyhow::Error`—doing so would
   discard spans and help text.
>>>>>>> 5b65a2ac

5. Finally, the `main` function receives the `Err` result. It prints the entire
   error chain provided by `anyhow`, which displays the highest-level context
   first, followed by a list of underlying "Caused by:" messages. This provides
   the user with a rich, layered explanation of the failure, from the general
   to the specific.

For automation use cases, Netsuke will support a `--diag-json` flag. When
enabled, the entire error chain is serialised to JSON, allowing editors and CI
tools to annotate failures inline.

### 7.4 Table: Transforming Errors into User-Friendly Messages

This table provides a specification for the desired output of Netsuke's error
reporting system, contrasting raw, unhelpful messages with the friendly,
actionable output that the implementation should produce.

| Error Type | Poor Message (Default)                                                               | Netsuke's Friendly Message (Goal)                                                                                                                                               |
| ---------- | ------------------------------------------------------------------------------------ | ------------------------------------------------------------------------------------------------------------------------------------------------------------------------------- |
| YAML Parse | (line 15, column 3): Found a tab character where indentation is expected             | Error: Failed to parse 'Netsukefile'. Caused by: Found a tab character. Hint: Use spaces for indentation instead of tabs.                                                       |
| Validation | thread 'main' panicked at 'Rule not found'                                           | Error: Build configuration is invalid. Caused by: Target 'my_program' uses a rule named 'link-program' which is not defined in the 'rules' section.                             |
| Execution  | ninja: error: 'main.o', needed by 'my_program', missing and no known rule to make it | Error: Build failed during execution. Caused by: Ninja could not build target 'my_program' because its dependency 'main.o' is missing. Hint: Ensure a target produces 'main.o'. |

## Section 8: Command-Line Interface (CLI) Design

The command-line interface is the user's entry point to Netsuke. A
well-designed CLI is essential for a good user experience. It should be
intuitive, self-documenting, and consistent with the conventions of modern
command-line tools.

### 8.1 Crate Selection: `clap`

The CLI for Netsuke will be built using the `clap` (Command Line Argument
Parser) crate, specifically leveraging its `derive` feature. `clap` is the de-
facto standard for building rich, professional CLIs in Rust. It automatically
generates parsing logic, help messages, version information, and shell
completions from simple struct definitions. Its integration with error handling
frameworks like `anyhow` is seamless, making it the ideal choice.[^32]

### 8.2 CLI Structure and Commands

The CLI's structure will be defined using a set of structs annotated with
`clap`'s derive macros. This provides a single, clear source of truth for the
entire CLI specification.

Rust

```rust
use clap::{Args, Parser, Subcommand}; use std::path::PathBuf;

#[derive(Parser)]
#[command(author, version, about, long_about = None)]
struct Cli { /// Path to the Netsuke manifest file to use.
    #[arg(short, long, value_name = "FILE", default_value = "Netsukefile")]
    file: PathBuf,

    /// Change to this directory before doing anything.
    #[arg(short = 'C', long, value_name = "DIR")]
    directory: Option<PathBuf>,

    /// Set the number of parallel build jobs.
    #[arg(short, long, value_name = "N")]
    jobs: Option<usize>,

    /// Enable verbose logging output.
    #[arg(short, long)]
    verbose: bool,

    #[command(subcommand)]
    command: Option<Commands>, }

#[derive(Subcommand)]
enum Commands { /// Build specified targets (or default targets if none are
given). /// This is the default subcommand. Build(BuildArgs),

    /// Remove build artefacts and intermediate files. Clean,

    /// Display the build dependency graph in DOT format for visualisation.
    Graph,

    /// Write the Ninja manifest to `FILE` without invoking Ninja. Manifest {
    /// Output path for the generated Ninja file.
        #[arg(value_name = "FILE")]
        file: PathBuf, }, }

#[derive(Args)]
struct BuildArgs { /// Write the generated Ninja manifest to this path and
retain it.
    #[arg(long, value_name = "FILE")]
    emit: Option<PathBuf>,

    /// A list of specific targets to build. targets: Vec<String>, }
```

*Note: The* `Build` *command is wrapped in an* `Option<Commands>` *and will be
treated as the default subcommand if none is provided, allowing for the common*
`Netsuke [targets...]` *invocation.*

### 8.3 Command Behaviour

The behaviour of each subcommand is clearly defined:

- `Netsuke build [--emit FILE] [targets...]`: This is the primary and default
command. It executes the full six-stage pipeline: Manifest Ingestion, Initial
YAML Parsing, Template Expansion, Deserialisation & Final Rendering, IR
Generation & Validation, and Ninja Synthesis & Execution. By default the
generated Ninja file is written to a securely created temporary location and
removed after the build completes. Supplying `--emit FILE` writes the Ninja
file to `FILE` and retains it. If no targets are provided on the command line,
the targets listed in the `defaults` section of the manifest are built.

- `Netsuke clean`: This command provides a convenient way to clean the build
  directory. It will invoke the Ninja backend with the appropriate flags, such
  as `ninja -t clean`, to remove the outputs of the build rules.

- `Netsuke graph`: This command is an introspection and debugging tool. It will
  run the Netsuke pipeline up to Stage 4 (IR Generation) and then invoke Ninja
  with the graph tool, `ninja -t graph`. This outputs the complete build
  dependency graph in the DOT language. The result can be piped through
  `dot -Tsvg` or displayed via `netsuke graph --html` using an embedded
  Dagre.js viewer. Visualizing the graph is invaluable for understanding and
  debugging complex projects.

- `Netsuke manifest FILE`: This command performs the pipeline up to Ninja
  synthesis and writes the resulting Ninja file to `FILE` without invoking
  Ninja.

### 8.4 Design Decisions

The CLI is implemented using clap's derive API in `src/cli.rs`. Clap's
`default_value_t` attribute marks `Build` as the default subcommand, so
invoking `netsuke` with no explicit command still triggers a build. CLI
execution and dispatch live in `src/runner.rs`, keeping `main.rs` focused on
parsing. The working directory flag mirrors Ninja's `-C` option but is resolved
internally; Netsuke changes directory before spawning Ninja rather than
forwarding the flag. Error scenarios are validated using clap's `ErrorKind`
enumeration in unit tests and via Cucumber steps for behavioural coverage.

### 8.5 Manual Pages

The CLI definition doubles as the source for user documentation. A build script
uses `clap_mangen` to emit a `netsuke.1` manual page in
`target/generated-man/<target>/<profile>`. Release artefacts include this
platform‑agnostic man page; the published crate remains code‑only. The build
script honours `SOURCE_DATE_EPOCH` to produce reproducible dates, emitting a
warning and falling back to `1970-01-01` when the environment value is invalid.

## Section 9: Implementation Roadmap and Strategic Recommendations

This final section outlines a strategic plan for implementing Netsuke, along
with a summary of key technological choices and potential avenues for future
development. This roadmap is designed to manage complexity, mitigate risk, and
ensure that a functional and robust tool is delivered efficiently.

### 9.1 Phased Implementation Plan

A phased implementation approach is recommended to tackle the project in
manageable stages. Each phase builds upon the last and has a clear, verifiable
goal.

- **Phase 1: The Static Core**

  - **Objective:** To create a minimal, working build compiler for static
    manifests.

  - **Tasks:**

    1. Implement the initial `clap` CLI structure for the `build` command.

    2. Implement the YAML parser using `serde_yml` and the AST data structures
       (`ast.rs`).

    3. Implement the AST-to-IR transformation logic, including basic validation
       like checking for rule existence.

    4. Implement the IR-to-Ninja file generator (`ninja_gen.rs`).

    5. Implement the `std::process::Command` logic to invoke `ninja`.

  - **Success Criterion:** Netsuke can successfully take a `Netsukefile` file
    *without any Jinja syntax* and compile it to a `build.ninja` file, then
    execute it to produce the correct artefacts. This phase validates the
    entire static compilation pipeline.

- **Phase 2: The Dynamic Engine**

  - **Objective:** To integrate the templating engine and support dynamic
    manifests.

  - **Tasks:**

    1. Integrate the `minijinja` crate into the build pipeline.

    2. Implement the two-pass parsing mechanism: first render the manifest with
       `minijinja`, then parse the result with `serde_yml`.

    3. Populate the initial Jinja context with the global `vars` from the
       manifest.

    4. Implement basic Jinja control flow (`{% if... %}`, `{% for... %}`) and
       variable substitution.

  - **Success Criterion:** Netsuke can successfully build a manifest that uses
    variables and conditional logic (e.g., different compiler flags based on a
    variable).

- **Phase 3: The "Friendly" Polish**

  - **Objective:** To implement the advanced features that deliver a superior
    user experience.

  - **Tasks:**

    1. Implement the full suite of custom Jinja functions (`glob`, `env`, etc.)
       and filters (`shell_escape`).

    2. Mandate the use of `shell-quote` for all command variable substitutions.

    3. Refactor the error handling to fully adopt the `anyhow`/`thiserror`
       strategy, ensuring all user-facing errors are contextual and actionable
       as specified in Section 7.

    4. Implement the `clean` and `graph` subcommands.

    5. Refine the CLI output for clarity and readability.

  - **Success Criterion:** Netsuke is a feature-complete, secure, and
    user-friendly build tool that meets all the initial design goals.

### 9.2 Key Technology Summary

This table serves as a quick-reference guide to the core third-party crates
selected for this project and the rationale for their inclusion.

| Component      | Recommended Crate           | Rationale                                                                                                                       |
| -------------- | --------------------------- | ------------------------------------------------------------------------------------------------------------------------------- |
| CLI Parsing    | clap                        | The Rust standard for powerful, derive-based CLI development.                                                                   |
| YAML Parsing   | serde_yml                   | Mature, stable, and provides seamless integration with the serde framework.                                                     |
| Templating     | minijinja                   | High compatibility with Jinja2, minimal dependencies, and supports runtime template loading.                                    |
| Shell Quoting  | shell-quote                 | A critical security component; provides robust, shell-specific escaping for command arguments.                                  |
| Error Handling | anyhow + thiserror + miette | An idiomatic and powerful combination for creating rich, contextual, and user-friendly error reports with precise source spans. |
| Logging        | tracing                     | Structured, levelled diagnostic output for debugging and insight.                                                               |
| Versioning     | semver                      | The standard library for parsing and evaluating Semantic Versioning strings, essential for the `netsuke_version` field.         |

### 9.3 Future Enhancements

The architecture described in this document provides a solid foundation for a
powerful build tool. The use of a decoupled IR, in particular, opens up many
possibilities for future enhancements beyond the initial scope.

- **Advanced Caching:** While Ninja provides excellent file-based incremental
  build caching, Netsuke could implement a higher-level artefact caching layer.
  This could involve caching build outputs in a shared network location (e.g.,
  S3) or a local content-addressed store, allowing for cache hits across
  different machines or clean checkouts.

- **Plugin Architecture:** A system could be designed to allow users to load
  custom Jinja functions and filters from external Rust crates at runtime. This
  would enable the community to extend Netsuke's capabilities without requiring
  changes to the core application.

- **Language-Specific Toolchains:** Netsuke could offer pre-packaged "toolchain"
  modules. For example, a `Netsuke-rust-toolchain` could provide a standard set
  of rules and variables for compiling Rust projects, abstracting away the
  details of invoking `cargo`.

- **Distributed Builds:** The IR is backend-agnostic. A future version of
  Netsuke could include an alternative generator that targets a distributed
  build system, allowing for massively parallel builds across a cluster of
  machines. The user's `Netsukefile` manifest would remain unchanged.

## Section 10: Example Manifests

The repository includes several complete Netsuke manifests in the `examples/`
directory. They demonstrate how the YAML schema can be applied to real-world
projects.

- [`basic_c.yml`](../examples/basic_c.yml): a minimal C project compiling two
  object files and linking them into a small application.
- [`photo_edit.yml`](../examples/photo_edit.yml): converts RAW photographs and
  generates a simple HTML gallery for previewing the results.
- [`visual_design.yml`](../examples/visual_design.yml): rasterises a set of SVG
  design assets into PNG images using Inkscape.
- [`website.yml`](../examples/website.yml): builds a static web site from
  Markdown pages with Pandoc and assembles an index page.
- [`writing.yml`](../examples/writing.yml): produces a multi-chapter PDF book
  by combining chapters rendered from Markdown via LaTeX.

### **Works cited**

[^1]: Ninja, a small build system with a focus on speed. Accessed on 12 July
      2025\. <https://ninja-build.org/>

[^2]: "Ninja (build system)." Wikipedia. Accessed on 12 July 2025\.
      <https://en.wikipedia.org/wiki/Ninja_(build_system)>

[^3]: "A Complete Guide To The Ninja Build System." Spectra - Mathpix. Accessed
      on 12 July 2025\.
      <https://spectra.mathpix.com/article/2024.01.00364/a-complete-guide-to-the-ninja-build-system>

[^4]: "semver - Rust." Accessed on 12 July 2025\.
      <https://creative-coding-the-hard-way.github.io/Agents/semver/index.html>

[^7]: "How Ninja works." Fuchsia. Accessed on 12 July 2025\.
      <https://fuchsia.dev/fuchsia-src/development/build/ninja_how>

[^8]: "The Ninja build system." Ninja. Accessed on 12 July 2025\.
      <https://ninja-build.org/manual.html>

[^11]: "Saphyr libraries." crates.io. Accessed on 12 July 2025\.
       <https://crates.io/crates/saphyr>

[^15]: "minijinja." crates.io. Accessed on 12 July 2025\.
       <https://crates.io/crates/minijinja>

[^16]: "minijinja." Docs.rs. Accessed on 12 July 2025\.
       <https://docs.rs/minijinja/>

[^17]: "minijinja." wasmer-pack API docs. Accessed on 12 July 2025\.
       <https://wasmerio.github.io/wasmer-pack/api-docs/minijinja/index.html>

[^18]: "Template engine — list of Rust libraries/crates." Lib.rs. Accessed on
       12 July 2025\. <https://lib.rs/template-engine>

[^22]: "shell_quote." Docs.rs. Accessed on 12 July 2025\.
       <https://docs.rs/shell-quote/latest/shell_quote/>

[^24]: "std::process." Rust. Accessed on 12 July 2025\.
       <https://doc.rust-lang.org/std/process/index.html>

[^27]: "Rust Error Handling Compared: anyhow vs thiserror vs snafu." dev.to.
       Accessed on 12 July 2025\.
       <https://dev.to/leapcell/rust-error-handling-compared-anyhow-vs-thiserror-vs-snafu-2003>

[^29]: "Practical guide to Error Handling in Rust." Dev State. Accessed on 12
       July 2025. <https://dev-state.com/posts/error_handling/>

[^30]: "thiserror and anyhow." Comprehensive Rust. Accessed on 12 July 2025\.
       <https://comprehensive-rust.mo8it.com/error-handling/thiserror-and-anyhow.html>

[^31]: "Simple error handling for precondition/argument checking in Rust."
       Stack Overflow. Accessed on 12 July 2025\.
       <https://stackoverflow.com/questions/78217448/simple-error-handling-for-precondition-argument-checking-in-rust>

[^32]: "Nicer error reporting." Command Line Applications in Rust. Accessed on
       12 July 2025\. <https://rust-cli.github.io/book/tutorial/errors.html><|MERGE_RESOLUTION|>--- conflicted
+++ resolved
@@ -1437,15 +1437,10 @@
    `.with_context(|| "Failed to build the internal build graph from the manifest")?`
     .
 
-<<<<<<< HEAD
-4. This process of propagation and contextualization repeats as the error
-   bubbles up towards `main`.
-=======
 4. This process of propagation and contextualisation repeats as the error
    bubbles up towards `main`. Use `anyhow::Context` to add detail, but never
    convert a `miette::Diagnostic` into a plain `anyhow::Error`—doing so would
    discard spans and help text.
->>>>>>> 5b65a2ac
 
 5. Finally, the `main` function receives the `Err` result. It prints the entire
    error chain provided by `anyhow`, which displays the highest-level context
