--- conflicted
+++ resolved
@@ -170,15 +170,10 @@
 
 - `command`: A single command string to be executed. This string uses
   placeholders like `{{ ins }}` and `{{ outs }}` for input and output files.
-<<<<<<< HEAD
   Netsuke's IR-to-Ninja generator will translate these into Ninja's native $in
   and $out variables. After interpolation, the value must be parsable by the
   [`shlex`](https://docs.rs/shlex/latest/shlex/) crate. Any interpolation other
   than `ins` or `outs` is automatically shell escaped.
-=======
-  Netsuke's IR-to-Ninja generator will translate these into Ninja's native `$in`
-  and `$out` variables.
->>>>>>> 23cc76a1
 
 - `script`: A multi-line script declared with the YAML `|` block style. The
   entire block is passed to an interpreter (currently `/bin/sh`). For `/bin/sh`
@@ -585,19 +580,12 @@
 In addition to functions, custom filters provide a concise, pipe-based syntax
 for transforming data within templates.
 
-<<<<<<< HEAD
-- `| shell_escape`: A filter that operates on both scalar strings and lists,
-  escaping each value for safe inclusion as a single shell argument. This non-
-  negotiable security feature uses the `shell-quote` crate for robust quoting.
-  [^22]
-=======
 - `| shell_escape`: A filter that takes a string or list and escapes it for
   safe inclusion as a single argument in a shell command. This is a non-
   negotiable security feature to prevent command injection vulnerabilities.
   The implementation will use the `shell-quote` crate for robust, shell-aware
   quoting.[^22]
 
->>>>>>> 23cc76a1
 - `| to_path`: A filter that converts a string into a platform-native path
   representation, handling `/` and `\` separators correctly.
 
