--- conflicted
+++ resolved
@@ -37,9 +37,6 @@
 
 
 @pytest.fixture
-<<<<<<< HEAD
-def stage_cli(monkeypatch: pytest.MonkeyPatch) -> ModuleType:
-=======
 def workspace(tmp_path: Path, monkeypatch: pytest.MonkeyPatch) -> Path:
     """Provide an isolated workspace and set ``GITHUB_WORKSPACE``."""
     root = tmp_path / "workspace"
@@ -72,7 +69,6 @@
 
 @pytest.fixture
 def stage_cli() -> ModuleType:
->>>>>>> 3988a38e
     """Import the CLI module with a stubbed :mod:`cyclopts`."""
 
     sys_path_entry = str(SCRIPTS_DIR)
