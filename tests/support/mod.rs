//! Test utilities for process management.
//!
//! This module provides helpers for creating fake executables and
//! generating minimal manifests used in behavioural tests.

use std::fs::{self, File};
use std::io::{self, Write};
use std::path::PathBuf;
use std::sync::{Arc, Mutex};
use tempfile::TempDir;
use tracing::Level;
use tracing_subscriber::fmt;

/// Create a fake Ninja executable that exits with `exit_code`.
///
/// Returns the temporary directory and the path to the executable.
pub fn fake_ninja(exit_code: i32) -> (TempDir, PathBuf) {
    let dir = TempDir::new().expect("temp dir");
    let path = dir.path().join("ninja");
    let mut file = File::create(&path).expect("script");
    writeln!(file, "#!/bin/sh\nexit {exit_code}").expect("write script");
    #[cfg(unix)]
    {
        use std::os::unix::fs::PermissionsExt;
        let mut perms = fs::metadata(&path).expect("meta").permissions();
        perms.set_mode(0o755);
        fs::set_permissions(&path, perms).expect("perms");
    }
    (dir, path)
}

<<<<<<< HEAD
=======
/// Create a fake Ninja that validates the build file path provided via `-f`.
///
/// The script exits with status `1` if the file is missing or not a regular
/// file, otherwise `0`.
#[allow(
    unfulfilled_lint_expectations,
    reason = "used only in some test crates"
)]
#[expect(dead_code, reason = "used in build file validation tests")]
pub fn fake_ninja_check_build_file() -> (TempDir, PathBuf) {
    let dir = TempDir::new().expect("temp dir");
    let path = dir.path().join("ninja");
    let mut file = File::create(&path).expect("script");
    writeln!(
        file,
        concat!(
            "#!/bin/sh\n",
            "if [ \"$1\" = \"-f\" ] && [ ! -f \"$2\" ]; then\n",
            "  echo 'missing build file: $2' >&2\n",
            "  exit 1\n",
            "fi\n",
            "exit 0"
        )
    )
    .expect("write script");
    #[cfg(unix)]
    {
        use std::os::unix::fs::PermissionsExt;
        let mut perms = fs::metadata(&path).expect("meta").permissions();
        perms.set_mode(0o755);
        fs::set_permissions(&path, perms).expect("perms");
    }
    (dir, path)
}

#[allow(
    unfulfilled_lint_expectations,
    reason = "compiled only for logging tests"
)]
#[expect(dead_code, reason = "compiled as its own crate during linting")]
>>>>>>> f5486ccf
#[derive(Clone)]
struct BufferWriter {
    buf: Arc<Mutex<Vec<u8>>>,
}

impl Write for BufferWriter {
    fn write(&mut self, data: &[u8]) -> io::Result<usize> {
        self.buf.lock().expect("lock").write(data)
    }

    fn flush(&mut self) -> io::Result<()> {
        self.buf.lock().expect("lock").flush()
    }
}

/// Capture logs emitted within the provided closure.
///
/// # Examples
///
/// ```ignore
/// use tracing::Level;
/// let output = capture_logs(Level::INFO, || tracing::info!("hello"));
/// assert!(output.contains("hello"));
/// ```
<<<<<<< HEAD
=======
#[allow(
    unfulfilled_lint_expectations,
    reason = "compiled only for logging tests"
)]
>>>>>>> f5486ccf
#[expect(dead_code, reason = "compiled as its own crate during linting")]
pub fn capture_logs<F>(level: Level, f: F) -> String
where
    F: FnOnce(),
{
    let buf = Arc::new(Mutex::new(Vec::new()));
    let writer = BufferWriter {
        buf: Arc::clone(&buf),
    };
    let subscriber = fmt()
        .with_max_level(level)
        .without_time()
        .with_writer(move || writer.clone())
        .finish();
    tracing::subscriber::with_default(subscriber, f);
    let locked = buf.lock().expect("lock");
    String::from_utf8(locked.clone()).expect("utf8")
}

/// Create a fake Ninja executable that writes its current directory to the file
/// specified as the first argument.
///
/// Returns the temporary directory and the path to the executable.
<<<<<<< HEAD
=======
#[allow(unfulfilled_lint_expectations, reason = "used only in directory tests")]
>>>>>>> f5486ccf
#[expect(dead_code, reason = "used only in directory tests")]
pub fn fake_ninja_pwd() -> (TempDir, PathBuf) {
    let dir = TempDir::new().expect("temp dir");
    let path = dir.path().join("ninja");
    let mut file = File::create(&path).expect("script");
    // The script writes its working directory to the provided file and exits.
    writeln!(file, "#!/bin/sh\npwd > \"$1\"").expect("write script");
    #[cfg(unix)]
    {
        use std::os::unix::fs::PermissionsExt;
        let mut perms = fs::metadata(&path).expect("meta").permissions();
        perms.set_mode(0o755);
        fs::set_permissions(&path, perms).expect("perms");
    }
    (dir, path)
}

/// Write a minimal manifest to `file`.
///
/// The manifest declares a single `hello` target that prints a greeting.
/// This must be `allow` as `expect` will trigger an unfulfilled warning
/// despite the lint violation arising.
#[allow(dead_code, reason = "shared test utility not used in all crates")]
pub fn write_manifest(file: &mut impl Write) -> io::Result<()> {
    writeln!(
        file,
        concat!(
            "netsuke_version: \"1.0.0\"\n",
            "targets:\n",
            "  - name: hello\n",
            "    recipe:\n",
            "      kind: command\n",
            "      command: \"echo hi\"\n"
        ),
    )
}<|MERGE_RESOLUTION|>--- conflicted
+++ resolved
@@ -29,8 +29,6 @@
     (dir, path)
 }
 
-<<<<<<< HEAD
-=======
 /// Create a fake Ninja that validates the build file path provided via `-f`.
 ///
 /// The script exits with status `1` if the file is missing or not a regular
@@ -71,7 +69,6 @@
     reason = "compiled only for logging tests"
 )]
 #[expect(dead_code, reason = "compiled as its own crate during linting")]
->>>>>>> f5486ccf
 #[derive(Clone)]
 struct BufferWriter {
     buf: Arc<Mutex<Vec<u8>>>,
@@ -96,13 +93,10 @@
 /// let output = capture_logs(Level::INFO, || tracing::info!("hello"));
 /// assert!(output.contains("hello"));
 /// ```
-<<<<<<< HEAD
-=======
 #[allow(
     unfulfilled_lint_expectations,
     reason = "compiled only for logging tests"
 )]
->>>>>>> f5486ccf
 #[expect(dead_code, reason = "compiled as its own crate during linting")]
 pub fn capture_logs<F>(level: Level, f: F) -> String
 where
@@ -126,10 +120,7 @@
 /// specified as the first argument.
 ///
 /// Returns the temporary directory and the path to the executable.
-<<<<<<< HEAD
-=======
 #[allow(unfulfilled_lint_expectations, reason = "used only in directory tests")]
->>>>>>> f5486ccf
 #[expect(dead_code, reason = "used only in directory tests")]
 pub fn fake_ninja_pwd() -> (TempDir, PathBuf) {
     let dir = TempDir::new().expect("temp dir");
