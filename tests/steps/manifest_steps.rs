//! Step definitions for manifest feature tests.

use crate::CliWorld;
use cucumber::{given, then, when};
use netsuke::{
    ast::{Recipe, StringOrList, Target},
    manifest,
};

const INDEX_KEY: &str = "index";

fn get_string_from_string_or_list(value: &StringOrList, field_name: &str) -> String {
    match value {
        StringOrList::String(s) => s.clone(),
        StringOrList::List(list) if list.len() == 1 => list.first().expect("one element").clone(),
        other => panic!("Expected String or single-item List for {field_name}, got: {other:?}"),
    }
}

fn parse_manifest_inner(world: &mut CliWorld, path: &str) {
    match manifest::from_path(path) {
        Ok(manifest) => {
            world.manifest = Some(manifest);
            world.manifest_error = None;
        }
        Err(e) => {
            world.manifest = None;
            world.manifest_error = Some(e.to_string());
        }
    }
}

fn assert_manifest(world: &CliWorld) {
    assert!(
        world.manifest.is_some(),
        "manifest should have been parsed successfully",
    );
}

fn assert_parsed(world: &CliWorld) {
    assert!(
        world.manifest.is_some() || world.manifest_error.is_some(),
        "manifest should have been parsed",
    );
}

fn get_target(world: &CliWorld, index: usize) -> &Target {
    let manifest = world.manifest.as_ref().expect("manifest");
    let idx0 = index.checked_sub(1).expect("target index is 1-based");
    manifest
        .targets
        .get(idx0)
        .unwrap_or_else(|| panic!("missing target {index}"))
}

#[given(expr = "the manifest file {string} is parsed")]
#[expect(
    clippy::needless_pass_by_value,
    reason = "Cucumber step requires owned String"
)]
fn given_parse_manifest(world: &mut CliWorld, path: String) {
    parse_manifest_inner(world, &path);
}

#[when(expr = "the manifest file {string} is parsed")]
#[expect(
    clippy::needless_pass_by_value,
    reason = "Cucumber step requires owned String"
)]
fn parse_manifest(world: &mut CliWorld, path: String) {
    parse_manifest_inner(world, &path);
}

#[when(regex = r"^the (?P<item>parsing result|manifest|version|flags|rules) (?:is|are) checked$")]
#[expect(
    clippy::needless_pass_by_value,
    reason = "Cucumber step requires owned String"
)]
fn when_item_checked(world: &mut CliWorld, item: String) {
    match item.as_str() {
        "parsing result" => assert_parsed(world),
        "manifest" | "version" | "flags" | "rules" => assert_manifest(world),
        unexpected => panic!("Unexpected item checked: '{unexpected}'"),
    }
}

#[then(expr = "the manifest version is {string}")]
#[expect(
    clippy::needless_pass_by_value,
    reason = "Cucumber step requires owned String"
)]
fn manifest_version(world: &mut CliWorld, version: String) {
    let manifest = world.manifest.as_ref().expect("manifest");
    assert_eq!(manifest.netsuke_version.to_string(), version);
}

#[then(expr = "the first target name is {string}")]
#[expect(
    clippy::needless_pass_by_value,
    reason = "Cucumber step requires owned String"
)]
fn first_target_name(world: &mut CliWorld, name: String) {
    assert_target_name(world, 1, &name);
}

#[then(expr = "the target {int} is phony")]
fn target_is_phony(world: &mut CliWorld, index: usize) {
    let target = get_target(world, index);
    assert!(target.phony);
}

#[then(expr = "the target {int} is always rebuilt")]
fn target_is_always(world: &mut CliWorld, index: usize) {
    let target = get_target(world, index);
    assert!(target.always);
}

#[then(expr = "the target {int} is not phony")]
fn target_not_phony(world: &mut CliWorld, index: usize) {
    let target = get_target(world, index);
    assert!(!target.phony);
}

#[then(expr = "the target {int} is not always rebuilt")]
fn target_not_always(world: &mut CliWorld, index: usize) {
    let target = get_target(world, index);
    assert!(!target.always);
}

#[then("the first action is phony")]
fn first_action_phony(world: &mut CliWorld) {
    let manifest = world.manifest.as_ref().expect("manifest");
    let first = manifest.actions.first().expect("actions");
    assert!(first.phony);
}

#[then("parsing the manifest fails")]
fn manifest_parse_error(world: &mut CliWorld) {
    assert!(world.manifest_error.is_some(), "expected parse error");
}

#[then(expr = "the first rule name is {string}")]
#[expect(
    clippy::needless_pass_by_value,
    reason = "Cucumber step requires owned String"
)]
fn first_rule_name(world: &mut CliWorld, name: String) {
    let manifest = world.manifest.as_ref().expect("manifest");
    let rule = manifest.rules.first().expect("rules");
    assert_eq!(rule.name, name);
}

#[then(expr = "the first target command is {string}")]
#[expect(
    clippy::needless_pass_by_value,
    reason = "Cucumber step requires owned String"
)]
fn first_target_command(world: &mut CliWorld, command: String) {
    assert_target_command(world, 1, &command);
}

#[then(expr = "the manifest has {int} targets")]
fn manifest_has_targets(world: &mut CliWorld, count: usize) {
    let manifest = world.manifest.as_ref().expect("manifest");
    assert_eq!(manifest.targets.len(), count);
}

<<<<<<< HEAD
fn assert_target_name(world: &CliWorld, index: usize, name: &str) {
    let target = get_target(world, index);
    let actual = get_string_from_string_or_list(&target.name, "name");
    assert_eq!(&actual, name);
=======
fn get_target(world: &CliWorld, index: usize) -> &netsuke::ast::Target {
    let manifest = world.manifest.as_ref().expect("manifest");
    manifest
        .targets
        .get(index.saturating_sub(1))
        .unwrap_or_else(|| panic!("missing target {index}"))
}

fn assert_target_name(world: &CliWorld, index: usize, name: &str) {
    let target = get_target(world, index);
    match &target.name {
        StringOrList::String(value) => assert_eq!(value, name),
        other => panic!("Expected StringOrList::String, got: {other:?}"),
    }
>>>>>>> 0e5bbeb1
}

fn assert_target_command(world: &CliWorld, index: usize, command: &str) {
    let target = get_target(world, index);
    if let Recipe::Command { command: actual } = &target.recipe {
        assert_eq!(actual, command);
    } else {
        panic!("Expected command recipe, got: {:?}", target.recipe);
    }
}

fn assert_target_index(world: &CliWorld, index: usize, expected: usize) {
    let target = get_target(world, index);
    let actual = target
        .vars
        .get(INDEX_KEY)
        .and_then(serde_yml::Value::as_u64)
        .and_then(|n| usize::try_from(n).ok())
        .unwrap_or_else(|| panic!("target {index} missing index"));
    assert_eq!(actual, expected, "unexpected index for target {index}");
}

fn assert_list_contains(value: &StringOrList, expected: &str) {
    match value {
        StringOrList::List(list) => {
            assert!(list.contains(&expected.to_string()), "missing {expected}");
        }
        StringOrList::String(s) => {
            assert_eq!(s, expected);
        }
        StringOrList::Empty => panic!("value is empty"),
    }
}

#[then(expr = "the target {int} name is {string}")]
#[expect(
    clippy::needless_pass_by_value,
    reason = "Cucumber step requires owned String"
)]
fn target_name_n(world: &mut CliWorld, index: usize, name: String) {
    assert_target_name(world, index, &name);
}

#[then(expr = "the target {int} command is {string}")]
#[expect(
    clippy::needless_pass_by_value,
    reason = "Cucumber step requires owned String"
)]
fn target_command_n(world: &mut CliWorld, index: usize, command: String) {
    assert_target_command(world, index, &command);
}

#[then(expr = "the target {int} index is {int}")]
fn target_index_n(world: &mut CliWorld, index: usize, expected: usize) {
    assert_target_index(world, index, expected);
}

#[then(expr = "the target {int} has source {string}")]
#[expect(
    clippy::needless_pass_by_value,
    reason = "Cucumber step requires owned String"
)]
fn target_has_source(world: &mut CliWorld, index: usize, source: String) {
    let target = get_target(world, index);
    assert_list_contains(&target.sources, &source);
}

#[then(expr = "the target {int} has dep {string}")]
#[expect(
    clippy::needless_pass_by_value,
    reason = "Cucumber step requires owned String"
)]
fn target_has_dep(world: &mut CliWorld, index: usize, dep: String) {
    let target = get_target(world, index);
    assert_list_contains(&target.deps, &dep);
}

#[then(expr = "the target {int} has order-only dep {string}")]
#[expect(
    clippy::needless_pass_by_value,
    reason = "Cucumber step requires owned String"
)]
fn target_has_order_only_dep(world: &mut CliWorld, index: usize, dep: String) {
    let target = get_target(world, index);
    assert_list_contains(&target.order_only_deps, &dep);
}

#[then(expr = "the target {int} script is {string}")]
#[expect(
    clippy::needless_pass_by_value,
    reason = "Cucumber step requires owned String"
)]
fn target_script_is(world: &mut CliWorld, index: usize, script: String) {
    let target = get_target(world, index);
    if let Recipe::Script { script: actual } = &target.recipe {
        assert_eq!(actual, &script);
    } else {
        panic!("Expected script recipe, got: {:?}", target.recipe);
    }
}

#[then(expr = "the target {int} rule is {string}")]
#[expect(
    clippy::needless_pass_by_value,
    reason = "Cucumber step requires owned String"
)]
fn target_rule_is(world: &mut CliWorld, index: usize, rule_name: String) {
    let target = get_target(world, index);
    if let Recipe::Rule { rule } = &target.recipe {
        let actual = get_string_from_string_or_list(rule, "rule");
        assert_eq!(actual, rule_name);
    } else {
        panic!("Expected rule recipe, got: {:?}", target.recipe);
    }
}<|MERGE_RESOLUTION|>--- conflicted
+++ resolved
@@ -165,12 +165,7 @@
     assert_eq!(manifest.targets.len(), count);
 }
 
-<<<<<<< HEAD
-fn assert_target_name(world: &CliWorld, index: usize, name: &str) {
-    let target = get_target(world, index);
-    let actual = get_string_from_string_or_list(&target.name, "name");
-    assert_eq!(&actual, name);
-=======
+
 fn get_target(world: &CliWorld, index: usize) -> &netsuke::ast::Target {
     let manifest = world.manifest.as_ref().expect("manifest");
     manifest
@@ -181,11 +176,8 @@
 
 fn assert_target_name(world: &CliWorld, index: usize, name: &str) {
     let target = get_target(world, index);
-    match &target.name {
-        StringOrList::String(value) => assert_eq!(value, name),
-        other => panic!("Expected StringOrList::String, got: {other:?}"),
-    }
->>>>>>> 0e5bbeb1
+    let actual = get_string_from_string_or_list(&target.name, "name");
+    assert_eq!(&actual, name);
 }
 
 fn assert_target_command(world: &CliWorld, index: usize, command: &str) {
